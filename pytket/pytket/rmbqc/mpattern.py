<<<<<<< HEAD
# Copyright 2019-2021 Cambridge Quantum Computing
=======
# Copyright 2019-2022 Cambridge Quantum Computing
>>>>>>> 70f35041
#
# Licensed under the Apache License, Version 2.0 (the "License");
# you may not use this file except in compliance with the License.
# You may obtain a copy of the License at
#
#     http://www.apache.org/licenses/LICENSE-2.0
#
# Unless required by applicable law or agreed to in writing, software
# distributed under the License is distributed on an "AS IS" BASIS,
# WITHOUT WARRANTIES OR CONDITIONS OF ANY KIND, either express or implied.
# See the License for the specific language governing permissions and
# limitations under the License.

from pytket.mapping import get_token_swapping_network
from pytket.transform import Transform
from pytket.circuit import Circuit, Command, OpType, Bit
from pytket.extensions.pyzx import tk_to_pyzx
from pyzx.simplify import interior_clifford_simp
from pyzx.graph.graph_s import GraphS
from pyzx.circuit.graphparser import circuit_to_graph
from pyzx.gflow import gflow
from pytket.architecture import Architecture, FullyConnected
import math
from pytket.passes import RoutingPass
from pytket.predicates import CompilationUnit
import numpy as np
import time

class MPattern:
    """
    Class with tools to convert a pytket circuit into a new pytket circuit
    with lower depth and higher width, by using MBQC techniques.
    """
    def __init__(self, c: Circuit) -> None:
        """
        Initialises the MPattern object by giving it a pytket circuit.
        
        :param c:       An arbitrary pytket circuit that we want converted to 
                            a measurement pattern.
        :param type:    Circuit
        """
        self.c = c
    
    def single_conversion(self) -> Circuit:
        """
        Converts a pytket circuit to another with reduced depth and higher width.
        
        :returns:       A tuple containing the new circuit and the i/o map.
        :rtype:         tuple
        """
        (g,io_map) = self.zx_diagram() #Creates a simplified ZX diagram.
        subs = self.split_subgraphs(g,io_map) #Returns list of disjoint subgraphs.
        cz_circ = MPattern.entangle(g) #Creates the CZ circuit part of the pattern.
        m_circ = MPattern.correct(subs) #Circuit implementing measurements/corrections.
        cz_circ.add_circuit(m_circ,[])
        return (cz_circ, io_map)
    

    
    def zx_diagram(self) -> GraphS:
        """
        Converts a pytket circuit to a zx diagram.
        
        :returns:       A tuple containing the zx diagram and new i/o maps.
        :rtype:         tuple
        """
        rebased_c = self.c.copy() #Creates copy of original circuit on which we will work.
        rebased_c.flatten_registers() #Pyzx can't handle pytket qubit labelling so we have to flatten the register.
        Transform.RebaseToPyZX().apply(rebased_c) #Rebasing the gates into something pyzx can read.
        pyzxc = tk_to_pyzx(rebased_c) #Convert to pyzx circuit.
        g = circuit_to_graph(pyzxc) #Get graph (zx diagram) from pyzx circuit.
        interior_clifford_simp(g, quiet=True) #Remove interior clifford spiders.
        new_inputs = {}
        new_outputs = {}
        sorted_vertices = sorted(list(g.vertices()))
        for q in range(self.c.n_qubits):
            new_inputs[self.c.qubits[q]] = sorted_vertices[q]
            new_outputs[self.c.qubits[q]] = sorted_vertices[q-self.c.n_qubits]
        io_map = {"i":new_inputs, "o":new_outputs} #Keeps track of the vertices corresponding to the original inputs/outputs.
        self.remove_redundant(g,io_map) #Removes the last few remaining simple edges in the diagram.
        #We assume that g.copy() will squash the vertex
        #labels and thus we keep track of the new input/output vertices. If
        #pyzx is updated such that graph.copy() no longer changes vertex labels
        #then comment out the next line (label_squish(g)).
        self.label_squish(g,io_map) #Squishes the labels of the graph vertices to fill in empty vertex indices.
        return (g.copy(),io_map)
    
    def label_squish(self, g: GraphS, io_map: dict) -> None:
        """
        Updates the input/output labels of the MPattern to matched a squished
        graph caused by g.copy().
        
        :param g:       A pyzx graph representing a zx diagram.
        :param type:    GraphS
        
        :param io_map:  A dictionary containing the current i/o mappings.
        :param type:    dict
        """
        original_labels = sorted(list(g.vertices())) #Sort the original vertices in ascending order.
        #The following code will update the i/o map with the new labels of the
        #input/output qubits after the squish.
        for i in io_map["i"].keys():
            for v in range(len(original_labels)):
                if io_map["i"][i] == original_labels[v]:
                    io_map["i"][i] = v
                    break
        for o in io_map["o"].keys():
            for v in range(len(original_labels)):
                if io_map["o"][o] == original_labels[v]:
                    io_map["o"][o] = v
                    break
    
    @staticmethod
    def entangle(g: GraphS) -> Circuit:
        """
        Creates a pytket circuit which implements the edges of a zx diagram
        via CZ gates on pairs of qubits.
        
        :param g:       A zx diagram the edges of which we want to implement.
        :param type:    GraphS
        
        :returns:       A pytket circuit.
        :rtype:         Circuit
        """
        c = Circuit(len(g.vertices()),len(g.vertices()))
        vlist = list(g.vertices())
        dlist = []
        for v in vlist:
            dlist.append(len(g.neighbors(v)))
            if not v in g.inputs:
                c.H(v)
        vlist = [x for _, x in sorted(zip(dlist, vlist))]
        vlist.reverse()
        edge_pool = set(g.edge_set())
        finished_edge_pool = {}
        doneround = [False for v in vlist] #Which qubits have had CZ gates placed on them during this round of application.
        while len(edge_pool)>0:
            for vid in range(len(vlist)):
                if not doneround[vid]:
                    for vid2 in range(vid+1,len(vlist)):
                        if not doneround[vid2]:
                            if (((vlist[vid],vlist[vid2]) in edge_pool) or ((vlist[vid2],vlist[vid]) in edge_pool)):
                                c.CZ(vlist[vid],vlist[vid2])
                                doneround[vid] = True
                                doneround[vid2] = True
                                edge_pool -= set([(vlist[vid],vlist[vid2])])
                                edge_pool -= set([(vlist[vid2],vlist[vid])])
                                if vlist[vid] in finished_edge_pool.keys():
                                    finished_edge_pool[vlist[vid]] += 1
                                else:
                                    finished_edge_pool[vlist[vid]] = 1
                                if vlist[vid2] in finished_edge_pool.keys():
                                    finished_edge_pool[vlist[vid2]] += 1
                                else:
                                    finished_edge_pool[vlist[vid2]] = 1
                                break
                        else:
                            continue
                else:
                    continue
            for v in range(len(doneround)):
                doneround[v] = False
            dlist = []
            for v in vlist:
                if v in finished_edge_pool.keys():
                    dlist.append(len(g.neighbors(v))-finished_edge_pool[v])
                else:
                    dlist.append(len(g.neighbors(v)))
                    finished_edge_pool[v] = 0
            vlist = [x for _, x in sorted(zip(dlist, vlist))]
            vlist.reverse()
        #The following code is to be uncommented if we want barriers in the circuit.
        """
        active_vertices = []
        for v in g.vertices():
            if len(g.neighbors(v))>0:
                active_vertices.append(v)
        c.add_barrier(active_vertices, active_vertices)
        """
        return c

    def remove_redundant(self, g: GraphS, io_map: dict) -> None:
        """
        Removes simples edges from a zx diagram by merging the connected
        vertices.
        
        :param g:       A zx diagram with some remaining simple edges we want to remove.
        :param type:    GraphS
        
        :param io_map:  A dictionary containing the current i/o mapping.
        :param type:    dict
        """
        simple_edges = set()
        for edge in g.edge_set():
            if g.edge_type(edge)== 1:
                simple_edges.add(edge)
        for edge in simple_edges:
            v1,v2 = edge
            g.remove_edge(edge)
            is_boundary = True
            removing_input = True
            remove_vertex = v1
            keep_vertex = v2
            if v1 in g.inputs:
                remove_vertex = v1
                keep_vertex = v2
            elif v2 in g.inputs:
                remove_vertex = v2
                keep_vertex = v1
            elif v1 in g.outputs:
                removing_input = False
            elif v2 in g.outputs:
                removing_input = False
                remove_vertex = v2
                keep_vertex = v1
            else:
                is_boundary = False
            g.set_row(keep_vertex, g.row(remove_vertex))
            g.set_qubit(keep_vertex,g.qubit(remove_vertex))
            neighbors = g.neighbors(remove_vertex) - [keep_vertex]
            for neighbor in neighbors:
                this_type = g.edge_type((remove_vertex, neighbor))
                if g.connected(keep_vertex,neighbor):
                    if (g.edge_type((keep_vertex, neighbor)) == this_type):
                        g.remove_edge((keep_vertex,neighbor))
                    else:
                        g.add_edge((keep_vertex,neighbor),this_type)
                else:
                    g.add_edge((keep_vertex,neighbor),this_type)
            g.add_to_phase(keep_vertex,g.phase(remove_vertex))
            g.remove_vertex(remove_vertex)
            if is_boundary:
                if removing_input:
                    g.inputs.remove(remove_vertex)
                    g.inputs.append(keep_vertex)
                    for i in io_map["i"].keys():
                        if io_map["i"][i] == remove_vertex:
                            io_map["i"][i] = keep_vertex
                            break
                else:
                    g.outputs.remove(remove_vertex)
                    g.outputs.append(keep_vertex)
                    for o in io_map["o"].keys():
                        if io_map["o"][o] == remove_vertex:
                            io_map["o"][o] = keep_vertex
                            break
                g.set_type(keep_vertex, 0)
        self.identity_cleanup(g)

    def identity_cleanup(self, g: GraphS) -> None:
        """
        Removes identity vertices from a zx diagram if any exist.
        
        :param g:       A zx diagram with a few possible remaining identity vertices.
        :param type:    GraphS
        """
        v_list = []
        for v in g.vertices():
            if (len(g.neighbors(v)) == 2) and (g.phase(v) == 0) and not (v in g.inputs+g.outputs):
                v_list.append(v)
                neigh = g.neighbors(v)
                new_edge = (neigh[0],neigh[1])
                g.add_edge(new_edge,1)
        for v in v_list:
            g.remove_vertex(v)
        if len(v_list)>0:
            self.remove_redundant(g)
            
    def split_subgraphs(self, g: GraphS, io_map: dict) -> list:
        """
        If a zx diagram contains sub-diagrams which are not connected to each
        other, it splits them into multiple zx diagrams. It returns a list of
        all the irreducible zx diagrams contained by the original.
        
        :param g:       A zx diagram which may contain disjointed sub-diagrams.
        :param type:    GraphS
        
        :param io_map:  A dictionary containing the current i/o mapping.
        :param type:    dict
        
        :returns:       A list of zx diagrams.
        :rtype:         list (of 'GraphS' objects)
        """
        #'label_squish()' is ran before 'g.copy()' to keep track of input/
        #output qubit labels.
        self.label_squish(g, io_map) #Must squish labels again because we are going to use graph.copy()
        g1 = g.copy() #Create copy of the graph to work on.
        cluster_list = [] #Will contain all the sets of interconnected vertices.
        for v in g1.vertices():
            found = False
            for cluster in cluster_list:
                if v in cluster:
                    found = True #Adds a flag if the current vertex exists in any cluster.
            if (not found): #If the current vertex isn't in a cluster, create new cluster.
                new_set = set([v]) #Current state of new cluster.
                new_nodes = set([v]) #The latest additions to the new cluster.
                while True:
                    temp = set()
                    for v2 in new_nodes:
                        temp |= set(g1.neighbors(v2)) #Get neighbors of new additions.
                    new_nodes = temp - new_set #If they have already been added to the cluster they are not new additions.
                    if (len(new_nodes) == 0): #If there are no more neighbors not in the cluster then the cluster is complete.
                        break
                    new_set |= new_nodes #Add new additions to the cluster.
                cluster_list.append(new_set) #Add new cluster to the list.
        graph_list = [] #This is a list of all the disjoint subgraphs.
        for cluster in range(len(cluster_list)): #We will extract one subgraph for each cluster.
            curr_cluster = cluster_list[cluster]
            new_g = g1.copy() #The subgraph can start as a copy of the full graph.
            new_vertices = set(new_g.vertices())
            for v in new_vertices: #Remove each vertex not in the current cluster from the current subgraph.
                if not (v in curr_cluster):
                    new_g.remove_edges(new_g.incident_edges(v))
                    if v in new_g.inputs:
                        new_g.inputs.remove(v)
                    if v in new_g.outputs:
                        new_g.outputs.remove(v)
                    new_g.remove_vertex(v)
            graph_list.append(new_g) #Add new subgraph to the list.
        return graph_list
   
    @staticmethod
    def layer_list(layers: dict) -> list:
        """
        This method takes a dictionary which maps each vertex in a zx diagram
        to a correction layer as input. It then produces a list of sets of 
        vertices as output. The sets in the list represent the layers of
        measurements for the diagram in ascending order.
        
        :param layers:  Dictionary mapping vertices to their correction layer.
        :param type:    dict
        
        :returns:       A list of sets containing integers.
        :rtype:         list (of integers)
        """
        new_list = []
        depth = -1
        for vertex in layers.keys():
            layer = layers[vertex]
            if layer > depth:
                diff = layer - depth
                new_list += [set() for i in range(diff)]
                depth = layer
            new_list[layer] |= {vertex}
        return new_list
    
    @staticmethod
    def correct(glist: list) -> Circuit:
        """
        This method takes a list of subgraphs as input and produces a circuit
        of measurements and corrections which ensures that the underlying
        graphs are implemented deterministically.
        
        :param glist:   A list of unconnected graphs.
        :param type:    list (GraphS)
        
        :returns:       A circuit containing measurements and conditional gates.
        :rtype:         Circuit
        """
        signals = {}
        total_v = 0
        for g in glist:
            total_v += len(g.vertices())
            for v in g.vertices():
                signals[v] = {"x":set(),"z":set()}
        new_c = Circuit(total_v,total_v)
        for g in glist:
            gf = gflow(g)
            if gflow == None:
                return None
            else:
                l_list = MPattern.layer_list(gf[0])
                layer_num = len(l_list)
                reset_list = []
                for corr_layer in range(layer_num-1):
                    if corr_layer > 0:
                        isClifford = True
                        for v in l_list[-1-corr_layer]:
                            if not (g.phase(v) in {0,1/2,1,3/2}):
                                isClifford = False
                                break
                        if not isClifford:
                            #Uncomment the following command for barriers between layers.
                            #new_c.add_barrier(list(g.vertices()),list(g.vertices()))
                            for v in reset_list:
                                new_c.add_gate(OpType.Reset, [v])
                            reset_list = []
                    for v in l_list[-1-corr_layer]:
                        my_result = {v}
                        if g.phase(v) in {0,1/2,1,3/2}:
                            my_result ^= signals[v]["z"]
                        if g.phase(v) in {1/2,1,3/2}:
                            my_result ^= signals[v]["x"]
                        if g.phase(v) in {1/2,3/2}:
                            my_result ^= {True}
                        for u in (gf[1][v] - {v}):
                            signals[u]["x"] ^= my_result
                        for u in g.vertices()-{v}:
                            Nu = set(g.neighbors(u))
                            if (len(Nu & gf[1][v])%2) == 1:
                                signals[u]["z"] ^= my_result
                        if g.phase(v) in {0,1}:
                            new_c.H(v)
                        elif(g.phase(v) in {1/2,3/2}):
                            new_c.Rx(-g.phase(v),v)
                        else:
                            new_c.H(v)
                            #theta = zi-(((-1)**xi)*g.phase(v))
                            zi = False
                            for val in signals[v]["z"]:
                                if type(val)==bool:
                                    zi ^= val
                                else:
                                    zi ^= new_c.bits[val]
                            xi = False
                            for val in signals[v]["x"]:
                                if type(val)==bool:
                                    xi ^= val
                                else:
                                    xi ^= new_c.bits[val]
                            if type(zi) == bool:
                                if zi:
                                    new_c.X(v)
                            else:
                                new_c.X(v, condition=zi)
                            if type(xi) == bool:
                                if xi:
                                    new_c.Rx(g.phase(v), v)
                                else:        
                                    new_c.Rx(-g.phase(v), v)
                            else:
                                new_c.Rx(g.phase(v), v, condition=xi)
                                new_c.Rx(-g.phase(v),v, condition=(xi^True))
                        new_c.Measure(v,v)
                        reset_list.append(v)
                #Uncomment the following two commands for barriers.
                #if len(l_list)>1:
                    #new_c.add_barrier(list(g.vertices()),list(g.vertices()))
                for v in reset_list:
                    new_c.add_gate(OpType.Reset, [v])
                for v in l_list[0]:
                    zi = False
                    for val in signals[v]["z"]:
                        if type(val)==bool:
                            zi ^= val
                        else:
                            zi ^= new_c.bits[val]
                    xi = False
                    for val in signals[v]["x"]:
                        if type(val)==bool:
                            xi ^= val
                        else:
                            xi ^= new_c.bits[val]
                    if type(xi) == bool:
                        if xi:
                            new_c.X(v)
                    else:
                        new_c.X(v, condition=xi)
                    if type(zi) == bool:
                        if zi:
                            new_c.Z(v)
                    else:
                        new_c.Z(v, condition=zi)
                    if g.phase(v) == 1:
                        new_c.Z(v)
                    elif(g.phase(v) == 0):
                        pass
                    else:
                        new_c.Rz(-g.phase(v),v)
        return new_c
<<<<<<< HEAD
    
    
    
#KNITTING--------------------------------------------------        
    def unrouted_conversion(self, n: int = 1, splitStrat: str = "Gates") -> tuple:
        """
        Splits a pytket circuit into 'n' subcircuits, each subcircuit containing
        either an approximately equal depth or an approximately equal number of
        non-Clifford gates. Then converts each subcircuit to a measurement pattern,
        extracts a new circuit from the measurement pattern, and joins them up
        into a new circuit object. Returns a tuple containing the final circuit
        and the dictionary mapping the inputs and outputs to the qubits of the 
        original circuit.
        
        :param n:        Number of segments to attempt to split into.
        :param type:     int
        
        :param strategy: Splitting strategy either by "Depth" or by "Gates".
        :param type:     str
        
        :returns:        A tuple containing a circuit and an i/o map dictionary.
        :rtype:          tuple(Circuit,dict)
        """
        pattern_list = self.multi_conversion(n, splitStrat)
        new_c = Circuit()
        prev_map = {}
        for p in range(len(pattern_list)):
            (curr_circ,curr_map) = pattern_list[p]
            if len(prev_map)==0:
                new_c.add_circuit(curr_circ,[])
                prev_map = curr_map.copy()
            else:
                q_map = {}
                for k in prev_map["o"].keys():
                    q_map[curr_circ.qubits[curr_map["i"][k]]] = new_c.qubits[prev_map["o"][k]]
                prev_ancillas = []
                curr_ancillas = []
                for q in new_c.qubits:
                    if not q in list(q_map.values()):
                        prev_ancillas.append(q)
                for q in curr_circ.qubits:
                    if not q in q_map.keys():
                        curr_ancillas.append(q)
                while len(prev_ancillas)>0 and len(curr_ancillas)>0:
                    q_map[curr_ancillas.pop()]=prev_ancillas.pop()
                if len(curr_ancillas)>0:
                    unused_id_pool = []
                    for q in curr_circ.qubits:
                        if not q in list(q_map.values()):
                            unused_id_pool.append(q)
                    for q in curr_circ.qubits:
                        if not q in q_map.keys():
                            q_map[q] = unused_id_pool.pop()
                for k in curr_map["o"].keys():
                    curr_map["o"][k] = q_map[curr_circ.qubits[curr_map["o"][k]]]
                curr_circ.rename_units(q_map)
                prev_bits = len(new_c.bits)
                b_map = {}
                for b in range(len(curr_circ.bits)):
                    b_map[curr_circ.bits[b]] = Bit(prev_bits + b)
                curr_circ.rename_units(b_map)
                new_c.add_circuit(curr_circ,[])
                for k in curr_map["o"].keys():
                    curr_map["o"][k] = new_c.qubits.index(curr_map["o"][k])
                prev_map = curr_map.copy()
        final_map = {"i":pattern_list[0][1]["i"],"o":prev_map["o"]}
        for io in final_map.keys():
            for q in final_map[io].keys():
                final_map[io][q] = new_c.qubits[final_map[io][q]]
        return (new_c,final_map)
    
    def routed_conversion(self, arch: Architecture = None, n: int = 1, splitStrat: str = "Gates", routeStrat: str = "Separate") -> tuple:
        """
        Converts a circuit into MBQC form by splitting it to 'n' segments, by depth
        or by non-Clifford gates and turning each segment to a ZX diagram. Then, if no
        architecture is given the ciruits are joined up in the fully connected setting,
        otherwise, they are routed on the architecture using one of two possible
        strategies. For each strategy ("Separate" or "Sequential") call the 
        corresponding method. Finally returns a tuple containing the routed circuit
        and the dictionary mapping the inputs/outputs to the original circuit.
        
        :param arch:       The architecture to route onto ("None" treated as "FullyConnected")
        :param type:       Architecture
        
        :param n:          Number of segments to attempt to split into.
        :param type:       int
        
        :param splitStrat: Splitting strategy either by "Depth" or by "Gates".
        :param type:       str
        
        :param routeStrat: Routing strategy either by "Separate" or "Sequential".
        :param type:       str
        
        :returns:          A tuple containing a circuit and an i/o map dictionary.
        :rtype:            tuple(Circuit,dict)
        """
        if (type(arch)==type(FullyConnected(0))) or (arch == None):
            return self.unrouted_conversion(n,splitStrat)
        else:
            pattern_list = self.multi_conversion(n, splitStrat)
            if routeStrat == "Separate":
                return self.routed_conversion_separate(pattern_list,arch)
            elif routeStrat == "Sequential":
                return self.routed_conversion_sequential(pattern_list,arch)
        
    def routed_conversion_separate(self, pattern_list: list, arch: Architecture = None) -> tuple:
        """
        This method is given a list of tuples and an architecture as an input.
        Each tuple contains a circuit and a dictionary mapping its inputs and outputs
        to some original circuit qubits. This method routes each of the segments separately,
        onto some given device architecture and then generates a network of SWAP gates
        which also respect the architecture, to join each segment to the next one.
        Finally returns a single tuple containing the resulting Circuit object and
        the dictionary of the final i/o map.
        
        :param pattern_list: A list of tuples containing circuits and i/o maps.
        :param type:         list(tuple(Circuit,dict))
        
        :param arch:         The architecture to route onto.
        :param type:         Architecture
        
        :returns:            A tuple containing a circuit and an i/o map dictionary.
        :rtype:              tuple(Circuit,dict)
        """        
        new_c = Circuit()
        for q in arch.nodes:
            new_c.add_qubit(q)
        for p in range(len(pattern_list)):
            print("Segment ", p)
            (curr_circ,curr_map) = pattern_list[p]
            if p > 40:
                #print("CIRCUIT:")
                #print(curr_circ.get_commands())
                #print("MAP:")
                #print(curr_map)
                #time.sleep(5)
                pass
            route_map = {}
            if p==0:
                for k in curr_map["i"].keys():
                    if k in arch.nodes:
                        temp_val = curr_map["i"][k]
                        route_map[curr_circ.qubits[temp_val]] = k
                        curr_map["i"][k] = k
                        if curr_map["o"][k] == temp_val:
                            curr_map["o"][k] = k
                        else:
                            curr_map["o"][k] = curr_circ.qubits[curr_map["o"][k]]
                    else:
                        curr_map["i"][k] = curr_circ.qubits[curr_map["i"][k]]
                        curr_map["o"][k] = curr_circ.qubits[curr_map["o"][k]]
                curr_circ.rename_units(route_map)
            else:
                for k in curr_map["i"].keys():
                    curr_map["i"][k] = curr_circ.qubits[curr_map["i"][k]]
                    curr_map["o"][k] = curr_circ.qubits[curr_map["o"][k]]
            if p == 42:
                print(curr_circ.get_commands())
                time.sleep(5)
            cu = CompilationUnit(curr_circ)
            if p == 42:
                print(curr_circ.to_dict())
                time.sleep(5)
            RoutingPass(arch).apply(cu)
            if p == 42:
                print("hi")
                time.sleep(5)
            used_nodes = set()
            all_nodes = set(arch.nodes)
            unassigned_qubits = []
            for k in curr_map["i"].keys():
                if cu.initial_map[curr_map["i"][k]] in all_nodes:
                    used_nodes |= {cu.initial_map[curr_map["i"][k]]}
                    used_nodes |= {cu.initial_map[curr_map["o"][k]]}
                    curr_map["i"][k] = cu.initial_map[curr_map["i"][k]]
                    curr_map["o"][k] = cu.final_map[curr_map["o"][k]]
                else:
                    unassigned_qubits.append(k)
            for command in cu.circuit.get_commands():
                if command.op.get_name()=="CZ":
                    qubits = set(command.qubits)
                    for q in qubits:
                        if q in used_nodes:
                            used_nodes |= qubits
                            break
                elif command.op.get_name()=="SWAP":
                    qubits = command.qubits
                    if ((qubits[0] in used_nodes) and not (qubits[1] in used_nodes)) or (not (qubits[0] in used_nodes) and (qubits[1] in used_nodes)):
                        used_nodes ^= set(qubits)
                elif command.op.get_name()=="BRIDGE":
                    qubits = command.qubits
                    for q in {qubits[0],qubits[2]}:
                        if q in used_nodes:
                            used_nodes |= {qubits[0],qubits[2]}
                            break
            permutation = {x:x for x in all_nodes}
            for com in cu.circuit.commands_of_type(OpType.SWAP):
                permutation[com.qubits[0]] = com.qubits[1]
                permutation[com.qubits[1]] = com.qubits[0]
            unused_nodes = all_nodes - used_nodes
            segment_circuit = cu.circuit.copy()
            for uq in unassigned_qubits:
                temp = unused_nodes.pop()
                curr_map["o"][uq] = temp
                for k in permutation.keys():
                    if permutation[k] == temp:
                        segment_circuit.rename_units({curr_map["i"][uq]:k})
                        curr_map["i"][uq] = k
                        break
            new_tuple = (segment_circuit,curr_map)
            pattern_list[p] = new_tuple
            for q in arch.nodes:
                if not q in segment_circuit.qubits:
                    segment_circuit.add_qubit(q) 
            if p>0:
                prev_map = pattern_list[p-1][1]
                matching_dict = {}
                for k in curr_map["i"].keys():
                    matching_dict[prev_map["o"][k]]=curr_map["i"][k]
                swaps_as_pairs = get_token_swapping_network(arch, matching_dict)
                for pair in swaps_as_pairs:
                    new_c.SWAP(qubit_0=pair[0],qubit_1=pair[1])
            prev_bits = len(new_c.bits)
            b_map = {}
            for b in range(len(segment_circuit.bits)):
                b_map[segment_circuit.bits[b]] = Bit(prev_bits + b)
            segment_circuit.rename_units(b_map)
            new_c.add_circuit(segment_circuit,[])
        final_map = {"i":pattern_list[0][1]["i"],"o":pattern_list[-1][1]["o"]}
        return (new_c,final_map)
    
    def routed_conversion_sequential(self, pattern_list: list, arch: Architecture = None) -> tuple:
        """
        This method is given a list of tuples and an architecture as an input.
        Each tuple contains a circuit and a dictionary mapping its inputs and outputs
        to some original circuit qubits. This method routes each of the segments on the device
        and then sets the inputs of the next segment onto the outputs of the current segment.
        This ensures that each routed segment can be directly added to the preceding one
        while automatically maintaining logical continuity. Finally returns a single
        tuple containing the resulting Circuit object and the dictionary of the final
        i/o map.
        
        :param pattern_list: A list of tuples containing circuits and i/o maps.
        :param type:         list(tuple(Circuit,dict))
        
        :param arch:         The architecture to route onto.
        :param type:         Architecture
        
        :returns:            A tuple containing a circuit and an i/o map dictionary.
        :rtype:              tuple(Circuit,dict)
        """
        
        new_c = Circuit()
        for q in arch.nodes:
            new_c.add_qubit(q)
        for p in range(len(pattern_list)):
            (curr_circ,curr_map) = pattern_list[p]
            if p>0:
                (prev_circ,prev_map) = pattern_list[p-1]
                route_map = {}
                for k in curr_map["i"].keys():
                    if curr_map["o"][k] == curr_map["i"][k]:
                        curr_map["o"][k] = prev_map["o"][k]
                    else:
                        curr_map["o"][k] = curr_circ.qubits[curr_map["o"][k]]
                    route_map[curr_circ.qubits[curr_map["i"][k]]]=prev_map["o"][k]
                    curr_map["i"][k] = prev_map["o"][k]
                curr_circ.rename_units(route_map)
                """
                output_list = [curr_circ.qubits[q] for q in list(curr_map["o"].values())]
                already_placed = 0
                unplaced_qubit_map = {}
                for q in range(curr_circ.n_qubits):
                    if curr_circ.qubits[q] in output_list:
                        if curr_circ.qubits[q] in route_map.keys():
                            already_placed += 1
                            for k in curr_map["o"].keys():
                                if type(curr_map["o"][k])==int:
                                    if curr_map["o"][k]==q:
                                        curr_map["o"][k]=route_map[curr_circ.qubits[q]]
                                        break
                        else:
                            for k in curr_map["o"].keys():
                                if type(curr_map["o"][k])==int:
                                    if curr_map["o"][k]==q:
                                        unplaced_qubit_map[k] = len(route_map.keys()) + q - already_placed
                                        break
                    elif curr_circ.qubits[q] in route_map.keys():
                        already_placed += 1
                place_with_map(curr_circ,route_map)
                for unplaced_qubit in unplaced_qubit_map.keys():
                    curr_map["o"][unplaced_qubit]=curr_circ.qubits[unplaced_qubit_map[unplaced_qubit]]  
                """
            else:
                route_map = {}
                for k in curr_map["i"].keys():
                    if k in arch.nodes:
                        temp_val = curr_map["i"][k]
                        route_map[curr_circ.qubits[temp_val]] = k
                        curr_map["i"][k] = k
                        if curr_map["o"][k] == temp_val:
                            curr_map["o"][k] = k
                        else:
                            curr_map["o"][k] = curr_circ.qubits[curr_map["o"][k]]
                    else:
                        curr_map["i"][k] = curr_circ.qubits[curr_map["i"][k]]
                        curr_map["o"][k] = curr_circ.qubits[curr_map["o"][k]]
                curr_circ.rename_units(route_map)
            cu = CompilationUnit(curr_circ)
            RoutingPass(arch).apply(cu)
            used_nodes = set()
            all_nodes = set(arch.nodes)
            unassigned_qubits = []
            for k in curr_map["i"].keys():
                if cu.initial_map[curr_map["i"][k]] in all_nodes:
                    used_nodes |= {cu.initial_map[curr_map["i"][k]]}
                    used_nodes |= {cu.initial_map[curr_map["o"][k]]}
                    curr_map["i"][k] = cu.initial_map[curr_map["i"][k]]
                    curr_map["o"][k] = cu.final_map[curr_map["o"][k]]
                else:
                    unassigned_qubits.append(k)
            for command in cu.circuit.get_commands():
                if command.op.get_name()=="CZ":
                    qubits = set(command.qubits)
                    for q in qubits:
                        if q in used_nodes:
                            used_nodes |= qubits
                            break
                elif command.op.get_name()=="SWAP":
                    qubits = command.qubits
                    if ((qubits[0] in used_nodes) and not (qubits[1] in used_nodes)) or (not (qubits[0] in used_nodes) and (qubits[1] in used_nodes)):
                        used_nodes ^= set(qubits)
                elif command.op.get_name()=="BRIDGE":
                    qubits = command.qubits
                    for q in {qubits[0],qubits[2]}:
                        if q in used_nodes:
                            used_nodes |= {qubits[0],qubits[2]}
                            break
            permutation = {x:x for x in all_nodes}
            for com in cu.circuit.commands_of_type(OpType.SWAP):
                permutation[com.qubits[0]] = com.qubits[1]
                permutation[com.qubits[1]] = com.qubits[0]
            unused_nodes = all_nodes - used_nodes
            segment_circuit = cu.circuit.copy()
            for uq in unassigned_qubits:
                temp = unused_nodes.pop()
                curr_map["o"][uq] = temp
                for k in permutation.keys():
                    if permutation[k] == temp:
                        segment_circuit.rename_units({curr_map["i"][uq]:k})
                        curr_map["i"][uq] = k
                        break
            new_tuple = (segment_circuit,curr_map)
            pattern_list[p] = new_tuple
            for q in arch.nodes:
                if not q in segment_circuit.qubits:
                    segment_circuit.add_qubit(q)
            prev_bits = len(new_c.bits)
            b_map = {}
            for b in range(len(segment_circuit.bits)):
                b_map[segment_circuit.bits[b]] = Bit(prev_bits + b)
            segment_circuit.rename_units(b_map)
            new_c.add_circuit(segment_circuit,[])
        final_map = {"i":pattern_list[0][1]["i"],"o":pattern_list[-1][1]["o"]}
        return (new_c,final_map)
    
#SPLITTING-------------------------------------------------------
    @staticmethod
    def is_Clifford(aGate: Command) -> bool:
        """
        Check if a gate is Clifford.
        
        :param aGate:    Command to check.
        :param type:     Command
        
        :returns:        The result of the check.
        :rtype:          bool
        """
        if aGate.op.get_name() in {'Z','X','Y','H','S','V','Sdg','Vdg','SX','SXdg','CX','CY','CZ','CH','CV','CVdg','CSX','CSXdg','CCX','SWAP','CSWAP','noop','BRIDGE','Reset'}:
            return True
        elif aGate.op.get_name() in {'T','Tdg'}:
            return False
        elif aGate.op.get_name() in {'Rx','Rz','Ry','CRx','CRy','CRz'}:
            if aGate.op.params[0] in {0,1/2,1,3/2,2}:
                return True
        else:
            return False

    def depth_structure(self) -> list:
        """
        Converts a pytket circuit to a list containing 'x' lists, each containing
        'y' gates, where 'x' is the depth of the circuit and 'y' is the number
        of gates acting in a given timestep. Essentially we split the circuit
        into a list of 'timeslices'.
        
        :returns:       A list containing lists of gates.
        :rtype:         list
        """
        gates = self.c.get_commands()
        qubits = self.c.qubits
        depth = self.c.depth()
        qn = self.c.n_qubits
        current_frontiers = [0]*qn
        depth_slices = [[] for d in range(depth)]
        for gate in gates:
            involved_qubits = gate.qubits
            qubit_indices = []
            for qubit in involved_qubits:
                qubit_indices.append(qubits.index(qubit))
            max_frontier = max([current_frontiers[qid] for qid in qubit_indices])
            for qid in qubit_indices:
                current_frontiers[qid] = max_frontier + 1
            depth_slices[max_frontier].append(gate)
        return depth_slices

    def multi_conversion(self, n: int = 1, strategy: str = "Gates", ) -> list:
        #Currently 'strategy' takes a 'str' type parameter that is either "Depth"
        #or "Gates". Might want to consider additional strategies and switch to
        #an enum in the future.
        """
        Splits a pytket circuit into 'n' subcircuits, each subcircuit containing
        either an approximately equal depth or an approximately equal number of
        non-Clifford gates. Then converts each subcircuit to a measurement pattern,
        extracts a new circuit from the measurement pattern, and ultimately
        returns a list of tuples containing the new circuits and the dictionaries
        mapping the inputs and outputs of the new circuits to the original.
        There is also a third splitting strategy which only converts the Clifford
        parts of a circuit to MBQC.
        
        :param n:        Number of segments to attempt to split into (May return fewer).
        :param type:     int
        
        :param strategy: Splitting strategy either by "Depth", by "Gates" or only convert "Clifford" segments.
        :param type:     str
        
        :returns:        A list of tuples containing circuits and i/o maps.
        :rtype:          list
        """
        depth_structure = self.depth_structure()
        size = len(depth_structure)
        if strategy == "Gates":
            non_cliff = 0
            for d in depth_structure:
                for gate in d:
                    if not MPattern.is_Clifford(gate):
                        non_cliff += 1
            size = non_cliff
        slice_size = math.ceil(size/n)
        done_depth = 0
        output = []
        if strategy == "Depth":
            for curr in range(n):
                finish_at = min(done_depth + slice_size,size)
                subcircuit = Circuit()
                for qubit in self.c.qubits:
                    subcircuit.add_qubit(qubit)
                for bit in self.c.bits:
                    subcircuit.add_bit(bit)
                for depth_list in depth_structure[done_depth:finish_at]:
                    for gate in depth_list:
                        subcircuit.add_gate(Op=gate.op, args=gate.args)
                sub_pattern = MPattern(subcircuit)
                output.append(sub_pattern.single_conversion())
                if finish_at >= size:
                    break
                else:
                    done_depth = finish_at
        elif strategy == "Gates":
            for curr in range(n):
                ncliff_total = 0
                added_depths = 0
                stop_at_next_nClifford = False
                stopped = False
                for depth in depth_structure[done_depth:]:
                    for gate in depth:
                        if not MPattern.is_Clifford(gate):
                            if stop_at_next_nClifford:
                                stopped = True
                                break
                            else:
                                ncliff_total += 1
                    if stopped:
                        break
                    else:
                        added_depths += 1
                        if ncliff_total >= slice_size:
                            stop_at_next_nClifford = True
                subcircuit = Circuit()
                for qubit in self.c.qubits:
                    subcircuit.add_qubit(qubit)
                for bit in self.c.bits:
                    subcircuit.add_bit(bit)
                for depth_list in depth_structure[done_depth:done_depth+added_depths]:
                    for gate in depth_list:
                        subcircuit.add_gate(Op=gate.op, args=gate.args)
                sub_pattern = MPattern(subcircuit)
                output.append(sub_pattern.single_conversion())
                if done_depth+added_depths >= len(depth_structure):
                    break
                else:
                    done_depth += added_depths
        elif strategy == "Clifford":
            if size > 0:
                clifford_circ = True
                for gate in depth_structure[0]:
                    if not MPattern.is_Clifford(gate):
                        clifford_circ = False
                        break
                while done_depth < size:
                    subcircuit = Circuit()
                    for qubit in self.c.qubits:
                        subcircuit.add_qubit(qubit)
                    for bit in self.c.bits:
                        subcircuit.add_bit(bit)
                    for depth_list in depth_structure[done_depth:size]:
                        has_non_clifford = False
                        for gate in depth_list:
                            if not MPattern.is_Clifford(gate):
                                has_non_clifford = True
                                break
                        if has_non_clifford == clifford_circ:
                            if clifford_circ:
                                sub_pattern = MPattern(subcircuit)
                                output.append(sub_pattern.single_conversion())
                            else:
                                new_map = {"i":{},"o":{}}
                                for qubit in subcircuit.qubits:
                                    new_map["i"][qubit] = subcircuit.qubits.index(qubit)
                                    new_map["o"][qubit] = subcircuit.qubits.index(qubit)
                                new_tuple = (subcircuit.copy(),new_map)
                                output.append(new_tuple)
                            clifford_circ = not clifford_circ
                            break
                        else:
                            done_depth += 1
                            for gate in depth_list:
                                subcircuit.add_gate(Op=gate.op, args=gate.args)
                if clifford_circ:
                    sub_pattern = MPattern(subcircuit)
                    output.append(sub_pattern.single_conversion())
                else:
                    new_map = {"i":{},"o":{}}
                    for qubit in subcircuit.qubits:
                        new_map["i"][qubit] = subcircuit.qubits.index(qubit)
                        new_map["o"][qubit] = subcircuit.qubits.index(qubit)
                    new_tuple = (subcircuit.copy(),new_map)
                    output.append(new_tuple)
        return output
    
#OTHER----------------------------------------------------------------
#These also depend on SPLITTING.is_Clifford()
    @staticmethod
    def count_nCliffords(c: Circuit) -> int:
        """
        Returns number of non-Clifford gates in a circuit.
        
        :param c:        Circuit to check.
        :param type:     Circuit
        
        :returns:        The number of non-Clifford gates.
        :rtype:          int
        """
        count = 0
        for g in c.get_commands():
            if MPattern.is_Clifford(g):
                count += 1
        return count
        
    def is_worthwhile(self, improveOn: str = "Depth", maxWidth: int = None, maxDepth: int = None, strictness = 0.5) -> bool:
        """
        Check if a circuit is worth converting to MBQC.
        
        :param improveOn:    The resource we want to lower - can be "Depth", "Width" or "Both".
        :param type:         str
        
        :param maxWidth:     Provide an upper limit to the width of the new circuit. If exceeded, disregard the new circuit entirely.
        :param type:         int
        
        :param maxDepth:     Provide an upper limit to the depth of the new circuit. If exceeded, disregard the new circuit entirely.
        :param type:         int
        
        :param strictness:   Parameter to control how strictly predicted circuits are evaluated.
        :param type:         float
        
        :returns:            Returns true if there is at least one expected circuit which meets the specifications.
        :rtype:              bool
        """
        
        #Numerical averages extracted from random Clifford+T circuit samples.
        #gw ~= 2.56cw + 1.1t
        #gd ~= 13.9 + 0.51gw − 0.37cw
        
        #hw(n) ~= (2.56cw + 1.1t/n)*1.1
        #hd(n) ~= n*(13.9 + 0.51hw(n)/1.1 - 0.37cw)
        
        cw = self.c.n_qubits
        cd = self.c.depth()
        t = MPattern.count_nCliffords(self.c)
        n = np.array(range(1,cd))
        hw = (2.56*cw + 1.1*t/n)*1.1
        hd = n*(13.9 + 0.51*hw/1.1 - 0.37*cw)
        result_array = np.vstack((n,hw,hd,hw*hd))
        delete_columns = set()
        if not (maxWidth == None):
            for i in range(result_array.shape[1]):
                if result_array[1,i]*strictness > maxWidth:
                    delete_columns |= {i}
        if not (maxDepth == None):
            for i in range(result_array.shape[1]):
                if result_array[2,i]*strictness > maxDepth:
                    delete_columns |= {i}
        keep_columns = set(n-1) - delete_columns
        interesting_row = 2
        if improveOn == "Width":
            interesting_row = 1
        if improveOn == "Depth":
            interesting_row = 2
        elif improveOn == "Both":
            interesting_row = 3
        benchmarks = [None,cw,cd,cw*cd]
        for c in keep_columns:
            if result_array[interesting_row,c]*strictness < benchmarks[interesting_row]:
                return True
        return False
=======
    
>>>>>>> 70f35041
<|MERGE_RESOLUTION|>--- conflicted
+++ resolved
@@ -1,8 +1,4 @@
-<<<<<<< HEAD
-# Copyright 2019-2021 Cambridge Quantum Computing
-=======
 # Copyright 2019-2022 Cambridge Quantum Computing
->>>>>>> 70f35041
 #
 # Licensed under the Apache License, Version 2.0 (the "License");
 # you may not use this file except in compliance with the License.
@@ -473,631 +469,4 @@
                     else:
                         new_c.Rz(-g.phase(v),v)
         return new_c
-<<<<<<< HEAD
-    
-    
-    
-#KNITTING--------------------------------------------------        
-    def unrouted_conversion(self, n: int = 1, splitStrat: str = "Gates") -> tuple:
-        """
-        Splits a pytket circuit into 'n' subcircuits, each subcircuit containing
-        either an approximately equal depth or an approximately equal number of
-        non-Clifford gates. Then converts each subcircuit to a measurement pattern,
-        extracts a new circuit from the measurement pattern, and joins them up
-        into a new circuit object. Returns a tuple containing the final circuit
-        and the dictionary mapping the inputs and outputs to the qubits of the 
-        original circuit.
-        
-        :param n:        Number of segments to attempt to split into.
-        :param type:     int
-        
-        :param strategy: Splitting strategy either by "Depth" or by "Gates".
-        :param type:     str
-        
-        :returns:        A tuple containing a circuit and an i/o map dictionary.
-        :rtype:          tuple(Circuit,dict)
-        """
-        pattern_list = self.multi_conversion(n, splitStrat)
-        new_c = Circuit()
-        prev_map = {}
-        for p in range(len(pattern_list)):
-            (curr_circ,curr_map) = pattern_list[p]
-            if len(prev_map)==0:
-                new_c.add_circuit(curr_circ,[])
-                prev_map = curr_map.copy()
-            else:
-                q_map = {}
-                for k in prev_map["o"].keys():
-                    q_map[curr_circ.qubits[curr_map["i"][k]]] = new_c.qubits[prev_map["o"][k]]
-                prev_ancillas = []
-                curr_ancillas = []
-                for q in new_c.qubits:
-                    if not q in list(q_map.values()):
-                        prev_ancillas.append(q)
-                for q in curr_circ.qubits:
-                    if not q in q_map.keys():
-                        curr_ancillas.append(q)
-                while len(prev_ancillas)>0 and len(curr_ancillas)>0:
-                    q_map[curr_ancillas.pop()]=prev_ancillas.pop()
-                if len(curr_ancillas)>0:
-                    unused_id_pool = []
-                    for q in curr_circ.qubits:
-                        if not q in list(q_map.values()):
-                            unused_id_pool.append(q)
-                    for q in curr_circ.qubits:
-                        if not q in q_map.keys():
-                            q_map[q] = unused_id_pool.pop()
-                for k in curr_map["o"].keys():
-                    curr_map["o"][k] = q_map[curr_circ.qubits[curr_map["o"][k]]]
-                curr_circ.rename_units(q_map)
-                prev_bits = len(new_c.bits)
-                b_map = {}
-                for b in range(len(curr_circ.bits)):
-                    b_map[curr_circ.bits[b]] = Bit(prev_bits + b)
-                curr_circ.rename_units(b_map)
-                new_c.add_circuit(curr_circ,[])
-                for k in curr_map["o"].keys():
-                    curr_map["o"][k] = new_c.qubits.index(curr_map["o"][k])
-                prev_map = curr_map.copy()
-        final_map = {"i":pattern_list[0][1]["i"],"o":prev_map["o"]}
-        for io in final_map.keys():
-            for q in final_map[io].keys():
-                final_map[io][q] = new_c.qubits[final_map[io][q]]
-        return (new_c,final_map)
-    
-    def routed_conversion(self, arch: Architecture = None, n: int = 1, splitStrat: str = "Gates", routeStrat: str = "Separate") -> tuple:
-        """
-        Converts a circuit into MBQC form by splitting it to 'n' segments, by depth
-        or by non-Clifford gates and turning each segment to a ZX diagram. Then, if no
-        architecture is given the ciruits are joined up in the fully connected setting,
-        otherwise, they are routed on the architecture using one of two possible
-        strategies. For each strategy ("Separate" or "Sequential") call the 
-        corresponding method. Finally returns a tuple containing the routed circuit
-        and the dictionary mapping the inputs/outputs to the original circuit.
-        
-        :param arch:       The architecture to route onto ("None" treated as "FullyConnected")
-        :param type:       Architecture
-        
-        :param n:          Number of segments to attempt to split into.
-        :param type:       int
-        
-        :param splitStrat: Splitting strategy either by "Depth" or by "Gates".
-        :param type:       str
-        
-        :param routeStrat: Routing strategy either by "Separate" or "Sequential".
-        :param type:       str
-        
-        :returns:          A tuple containing a circuit and an i/o map dictionary.
-        :rtype:            tuple(Circuit,dict)
-        """
-        if (type(arch)==type(FullyConnected(0))) or (arch == None):
-            return self.unrouted_conversion(n,splitStrat)
-        else:
-            pattern_list = self.multi_conversion(n, splitStrat)
-            if routeStrat == "Separate":
-                return self.routed_conversion_separate(pattern_list,arch)
-            elif routeStrat == "Sequential":
-                return self.routed_conversion_sequential(pattern_list,arch)
-        
-    def routed_conversion_separate(self, pattern_list: list, arch: Architecture = None) -> tuple:
-        """
-        This method is given a list of tuples and an architecture as an input.
-        Each tuple contains a circuit and a dictionary mapping its inputs and outputs
-        to some original circuit qubits. This method routes each of the segments separately,
-        onto some given device architecture and then generates a network of SWAP gates
-        which also respect the architecture, to join each segment to the next one.
-        Finally returns a single tuple containing the resulting Circuit object and
-        the dictionary of the final i/o map.
-        
-        :param pattern_list: A list of tuples containing circuits and i/o maps.
-        :param type:         list(tuple(Circuit,dict))
-        
-        :param arch:         The architecture to route onto.
-        :param type:         Architecture
-        
-        :returns:            A tuple containing a circuit and an i/o map dictionary.
-        :rtype:              tuple(Circuit,dict)
-        """        
-        new_c = Circuit()
-        for q in arch.nodes:
-            new_c.add_qubit(q)
-        for p in range(len(pattern_list)):
-            print("Segment ", p)
-            (curr_circ,curr_map) = pattern_list[p]
-            if p > 40:
-                #print("CIRCUIT:")
-                #print(curr_circ.get_commands())
-                #print("MAP:")
-                #print(curr_map)
-                #time.sleep(5)
-                pass
-            route_map = {}
-            if p==0:
-                for k in curr_map["i"].keys():
-                    if k in arch.nodes:
-                        temp_val = curr_map["i"][k]
-                        route_map[curr_circ.qubits[temp_val]] = k
-                        curr_map["i"][k] = k
-                        if curr_map["o"][k] == temp_val:
-                            curr_map["o"][k] = k
-                        else:
-                            curr_map["o"][k] = curr_circ.qubits[curr_map["o"][k]]
-                    else:
-                        curr_map["i"][k] = curr_circ.qubits[curr_map["i"][k]]
-                        curr_map["o"][k] = curr_circ.qubits[curr_map["o"][k]]
-                curr_circ.rename_units(route_map)
-            else:
-                for k in curr_map["i"].keys():
-                    curr_map["i"][k] = curr_circ.qubits[curr_map["i"][k]]
-                    curr_map["o"][k] = curr_circ.qubits[curr_map["o"][k]]
-            if p == 42:
-                print(curr_circ.get_commands())
-                time.sleep(5)
-            cu = CompilationUnit(curr_circ)
-            if p == 42:
-                print(curr_circ.to_dict())
-                time.sleep(5)
-            RoutingPass(arch).apply(cu)
-            if p == 42:
-                print("hi")
-                time.sleep(5)
-            used_nodes = set()
-            all_nodes = set(arch.nodes)
-            unassigned_qubits = []
-            for k in curr_map["i"].keys():
-                if cu.initial_map[curr_map["i"][k]] in all_nodes:
-                    used_nodes |= {cu.initial_map[curr_map["i"][k]]}
-                    used_nodes |= {cu.initial_map[curr_map["o"][k]]}
-                    curr_map["i"][k] = cu.initial_map[curr_map["i"][k]]
-                    curr_map["o"][k] = cu.final_map[curr_map["o"][k]]
-                else:
-                    unassigned_qubits.append(k)
-            for command in cu.circuit.get_commands():
-                if command.op.get_name()=="CZ":
-                    qubits = set(command.qubits)
-                    for q in qubits:
-                        if q in used_nodes:
-                            used_nodes |= qubits
-                            break
-                elif command.op.get_name()=="SWAP":
-                    qubits = command.qubits
-                    if ((qubits[0] in used_nodes) and not (qubits[1] in used_nodes)) or (not (qubits[0] in used_nodes) and (qubits[1] in used_nodes)):
-                        used_nodes ^= set(qubits)
-                elif command.op.get_name()=="BRIDGE":
-                    qubits = command.qubits
-                    for q in {qubits[0],qubits[2]}:
-                        if q in used_nodes:
-                            used_nodes |= {qubits[0],qubits[2]}
-                            break
-            permutation = {x:x for x in all_nodes}
-            for com in cu.circuit.commands_of_type(OpType.SWAP):
-                permutation[com.qubits[0]] = com.qubits[1]
-                permutation[com.qubits[1]] = com.qubits[0]
-            unused_nodes = all_nodes - used_nodes
-            segment_circuit = cu.circuit.copy()
-            for uq in unassigned_qubits:
-                temp = unused_nodes.pop()
-                curr_map["o"][uq] = temp
-                for k in permutation.keys():
-                    if permutation[k] == temp:
-                        segment_circuit.rename_units({curr_map["i"][uq]:k})
-                        curr_map["i"][uq] = k
-                        break
-            new_tuple = (segment_circuit,curr_map)
-            pattern_list[p] = new_tuple
-            for q in arch.nodes:
-                if not q in segment_circuit.qubits:
-                    segment_circuit.add_qubit(q) 
-            if p>0:
-                prev_map = pattern_list[p-1][1]
-                matching_dict = {}
-                for k in curr_map["i"].keys():
-                    matching_dict[prev_map["o"][k]]=curr_map["i"][k]
-                swaps_as_pairs = get_token_swapping_network(arch, matching_dict)
-                for pair in swaps_as_pairs:
-                    new_c.SWAP(qubit_0=pair[0],qubit_1=pair[1])
-            prev_bits = len(new_c.bits)
-            b_map = {}
-            for b in range(len(segment_circuit.bits)):
-                b_map[segment_circuit.bits[b]] = Bit(prev_bits + b)
-            segment_circuit.rename_units(b_map)
-            new_c.add_circuit(segment_circuit,[])
-        final_map = {"i":pattern_list[0][1]["i"],"o":pattern_list[-1][1]["o"]}
-        return (new_c,final_map)
-    
-    def routed_conversion_sequential(self, pattern_list: list, arch: Architecture = None) -> tuple:
-        """
-        This method is given a list of tuples and an architecture as an input.
-        Each tuple contains a circuit and a dictionary mapping its inputs and outputs
-        to some original circuit qubits. This method routes each of the segments on the device
-        and then sets the inputs of the next segment onto the outputs of the current segment.
-        This ensures that each routed segment can be directly added to the preceding one
-        while automatically maintaining logical continuity. Finally returns a single
-        tuple containing the resulting Circuit object and the dictionary of the final
-        i/o map.
-        
-        :param pattern_list: A list of tuples containing circuits and i/o maps.
-        :param type:         list(tuple(Circuit,dict))
-        
-        :param arch:         The architecture to route onto.
-        :param type:         Architecture
-        
-        :returns:            A tuple containing a circuit and an i/o map dictionary.
-        :rtype:              tuple(Circuit,dict)
-        """
-        
-        new_c = Circuit()
-        for q in arch.nodes:
-            new_c.add_qubit(q)
-        for p in range(len(pattern_list)):
-            (curr_circ,curr_map) = pattern_list[p]
-            if p>0:
-                (prev_circ,prev_map) = pattern_list[p-1]
-                route_map = {}
-                for k in curr_map["i"].keys():
-                    if curr_map["o"][k] == curr_map["i"][k]:
-                        curr_map["o"][k] = prev_map["o"][k]
-                    else:
-                        curr_map["o"][k] = curr_circ.qubits[curr_map["o"][k]]
-                    route_map[curr_circ.qubits[curr_map["i"][k]]]=prev_map["o"][k]
-                    curr_map["i"][k] = prev_map["o"][k]
-                curr_circ.rename_units(route_map)
-                """
-                output_list = [curr_circ.qubits[q] for q in list(curr_map["o"].values())]
-                already_placed = 0
-                unplaced_qubit_map = {}
-                for q in range(curr_circ.n_qubits):
-                    if curr_circ.qubits[q] in output_list:
-                        if curr_circ.qubits[q] in route_map.keys():
-                            already_placed += 1
-                            for k in curr_map["o"].keys():
-                                if type(curr_map["o"][k])==int:
-                                    if curr_map["o"][k]==q:
-                                        curr_map["o"][k]=route_map[curr_circ.qubits[q]]
-                                        break
-                        else:
-                            for k in curr_map["o"].keys():
-                                if type(curr_map["o"][k])==int:
-                                    if curr_map["o"][k]==q:
-                                        unplaced_qubit_map[k] = len(route_map.keys()) + q - already_placed
-                                        break
-                    elif curr_circ.qubits[q] in route_map.keys():
-                        already_placed += 1
-                place_with_map(curr_circ,route_map)
-                for unplaced_qubit in unplaced_qubit_map.keys():
-                    curr_map["o"][unplaced_qubit]=curr_circ.qubits[unplaced_qubit_map[unplaced_qubit]]  
-                """
-            else:
-                route_map = {}
-                for k in curr_map["i"].keys():
-                    if k in arch.nodes:
-                        temp_val = curr_map["i"][k]
-                        route_map[curr_circ.qubits[temp_val]] = k
-                        curr_map["i"][k] = k
-                        if curr_map["o"][k] == temp_val:
-                            curr_map["o"][k] = k
-                        else:
-                            curr_map["o"][k] = curr_circ.qubits[curr_map["o"][k]]
-                    else:
-                        curr_map["i"][k] = curr_circ.qubits[curr_map["i"][k]]
-                        curr_map["o"][k] = curr_circ.qubits[curr_map["o"][k]]
-                curr_circ.rename_units(route_map)
-            cu = CompilationUnit(curr_circ)
-            RoutingPass(arch).apply(cu)
-            used_nodes = set()
-            all_nodes = set(arch.nodes)
-            unassigned_qubits = []
-            for k in curr_map["i"].keys():
-                if cu.initial_map[curr_map["i"][k]] in all_nodes:
-                    used_nodes |= {cu.initial_map[curr_map["i"][k]]}
-                    used_nodes |= {cu.initial_map[curr_map["o"][k]]}
-                    curr_map["i"][k] = cu.initial_map[curr_map["i"][k]]
-                    curr_map["o"][k] = cu.final_map[curr_map["o"][k]]
-                else:
-                    unassigned_qubits.append(k)
-            for command in cu.circuit.get_commands():
-                if command.op.get_name()=="CZ":
-                    qubits = set(command.qubits)
-                    for q in qubits:
-                        if q in used_nodes:
-                            used_nodes |= qubits
-                            break
-                elif command.op.get_name()=="SWAP":
-                    qubits = command.qubits
-                    if ((qubits[0] in used_nodes) and not (qubits[1] in used_nodes)) or (not (qubits[0] in used_nodes) and (qubits[1] in used_nodes)):
-                        used_nodes ^= set(qubits)
-                elif command.op.get_name()=="BRIDGE":
-                    qubits = command.qubits
-                    for q in {qubits[0],qubits[2]}:
-                        if q in used_nodes:
-                            used_nodes |= {qubits[0],qubits[2]}
-                            break
-            permutation = {x:x for x in all_nodes}
-            for com in cu.circuit.commands_of_type(OpType.SWAP):
-                permutation[com.qubits[0]] = com.qubits[1]
-                permutation[com.qubits[1]] = com.qubits[0]
-            unused_nodes = all_nodes - used_nodes
-            segment_circuit = cu.circuit.copy()
-            for uq in unassigned_qubits:
-                temp = unused_nodes.pop()
-                curr_map["o"][uq] = temp
-                for k in permutation.keys():
-                    if permutation[k] == temp:
-                        segment_circuit.rename_units({curr_map["i"][uq]:k})
-                        curr_map["i"][uq] = k
-                        break
-            new_tuple = (segment_circuit,curr_map)
-            pattern_list[p] = new_tuple
-            for q in arch.nodes:
-                if not q in segment_circuit.qubits:
-                    segment_circuit.add_qubit(q)
-            prev_bits = len(new_c.bits)
-            b_map = {}
-            for b in range(len(segment_circuit.bits)):
-                b_map[segment_circuit.bits[b]] = Bit(prev_bits + b)
-            segment_circuit.rename_units(b_map)
-            new_c.add_circuit(segment_circuit,[])
-        final_map = {"i":pattern_list[0][1]["i"],"o":pattern_list[-1][1]["o"]}
-        return (new_c,final_map)
-    
-#SPLITTING-------------------------------------------------------
-    @staticmethod
-    def is_Clifford(aGate: Command) -> bool:
-        """
-        Check if a gate is Clifford.
-        
-        :param aGate:    Command to check.
-        :param type:     Command
-        
-        :returns:        The result of the check.
-        :rtype:          bool
-        """
-        if aGate.op.get_name() in {'Z','X','Y','H','S','V','Sdg','Vdg','SX','SXdg','CX','CY','CZ','CH','CV','CVdg','CSX','CSXdg','CCX','SWAP','CSWAP','noop','BRIDGE','Reset'}:
-            return True
-        elif aGate.op.get_name() in {'T','Tdg'}:
-            return False
-        elif aGate.op.get_name() in {'Rx','Rz','Ry','CRx','CRy','CRz'}:
-            if aGate.op.params[0] in {0,1/2,1,3/2,2}:
-                return True
-        else:
-            return False
-
-    def depth_structure(self) -> list:
-        """
-        Converts a pytket circuit to a list containing 'x' lists, each containing
-        'y' gates, where 'x' is the depth of the circuit and 'y' is the number
-        of gates acting in a given timestep. Essentially we split the circuit
-        into a list of 'timeslices'.
-        
-        :returns:       A list containing lists of gates.
-        :rtype:         list
-        """
-        gates = self.c.get_commands()
-        qubits = self.c.qubits
-        depth = self.c.depth()
-        qn = self.c.n_qubits
-        current_frontiers = [0]*qn
-        depth_slices = [[] for d in range(depth)]
-        for gate in gates:
-            involved_qubits = gate.qubits
-            qubit_indices = []
-            for qubit in involved_qubits:
-                qubit_indices.append(qubits.index(qubit))
-            max_frontier = max([current_frontiers[qid] for qid in qubit_indices])
-            for qid in qubit_indices:
-                current_frontiers[qid] = max_frontier + 1
-            depth_slices[max_frontier].append(gate)
-        return depth_slices
-
-    def multi_conversion(self, n: int = 1, strategy: str = "Gates", ) -> list:
-        #Currently 'strategy' takes a 'str' type parameter that is either "Depth"
-        #or "Gates". Might want to consider additional strategies and switch to
-        #an enum in the future.
-        """
-        Splits a pytket circuit into 'n' subcircuits, each subcircuit containing
-        either an approximately equal depth or an approximately equal number of
-        non-Clifford gates. Then converts each subcircuit to a measurement pattern,
-        extracts a new circuit from the measurement pattern, and ultimately
-        returns a list of tuples containing the new circuits and the dictionaries
-        mapping the inputs and outputs of the new circuits to the original.
-        There is also a third splitting strategy which only converts the Clifford
-        parts of a circuit to MBQC.
-        
-        :param n:        Number of segments to attempt to split into (May return fewer).
-        :param type:     int
-        
-        :param strategy: Splitting strategy either by "Depth", by "Gates" or only convert "Clifford" segments.
-        :param type:     str
-        
-        :returns:        A list of tuples containing circuits and i/o maps.
-        :rtype:          list
-        """
-        depth_structure = self.depth_structure()
-        size = len(depth_structure)
-        if strategy == "Gates":
-            non_cliff = 0
-            for d in depth_structure:
-                for gate in d:
-                    if not MPattern.is_Clifford(gate):
-                        non_cliff += 1
-            size = non_cliff
-        slice_size = math.ceil(size/n)
-        done_depth = 0
-        output = []
-        if strategy == "Depth":
-            for curr in range(n):
-                finish_at = min(done_depth + slice_size,size)
-                subcircuit = Circuit()
-                for qubit in self.c.qubits:
-                    subcircuit.add_qubit(qubit)
-                for bit in self.c.bits:
-                    subcircuit.add_bit(bit)
-                for depth_list in depth_structure[done_depth:finish_at]:
-                    for gate in depth_list:
-                        subcircuit.add_gate(Op=gate.op, args=gate.args)
-                sub_pattern = MPattern(subcircuit)
-                output.append(sub_pattern.single_conversion())
-                if finish_at >= size:
-                    break
-                else:
-                    done_depth = finish_at
-        elif strategy == "Gates":
-            for curr in range(n):
-                ncliff_total = 0
-                added_depths = 0
-                stop_at_next_nClifford = False
-                stopped = False
-                for depth in depth_structure[done_depth:]:
-                    for gate in depth:
-                        if not MPattern.is_Clifford(gate):
-                            if stop_at_next_nClifford:
-                                stopped = True
-                                break
-                            else:
-                                ncliff_total += 1
-                    if stopped:
-                        break
-                    else:
-                        added_depths += 1
-                        if ncliff_total >= slice_size:
-                            stop_at_next_nClifford = True
-                subcircuit = Circuit()
-                for qubit in self.c.qubits:
-                    subcircuit.add_qubit(qubit)
-                for bit in self.c.bits:
-                    subcircuit.add_bit(bit)
-                for depth_list in depth_structure[done_depth:done_depth+added_depths]:
-                    for gate in depth_list:
-                        subcircuit.add_gate(Op=gate.op, args=gate.args)
-                sub_pattern = MPattern(subcircuit)
-                output.append(sub_pattern.single_conversion())
-                if done_depth+added_depths >= len(depth_structure):
-                    break
-                else:
-                    done_depth += added_depths
-        elif strategy == "Clifford":
-            if size > 0:
-                clifford_circ = True
-                for gate in depth_structure[0]:
-                    if not MPattern.is_Clifford(gate):
-                        clifford_circ = False
-                        break
-                while done_depth < size:
-                    subcircuit = Circuit()
-                    for qubit in self.c.qubits:
-                        subcircuit.add_qubit(qubit)
-                    for bit in self.c.bits:
-                        subcircuit.add_bit(bit)
-                    for depth_list in depth_structure[done_depth:size]:
-                        has_non_clifford = False
-                        for gate in depth_list:
-                            if not MPattern.is_Clifford(gate):
-                                has_non_clifford = True
-                                break
-                        if has_non_clifford == clifford_circ:
-                            if clifford_circ:
-                                sub_pattern = MPattern(subcircuit)
-                                output.append(sub_pattern.single_conversion())
-                            else:
-                                new_map = {"i":{},"o":{}}
-                                for qubit in subcircuit.qubits:
-                                    new_map["i"][qubit] = subcircuit.qubits.index(qubit)
-                                    new_map["o"][qubit] = subcircuit.qubits.index(qubit)
-                                new_tuple = (subcircuit.copy(),new_map)
-                                output.append(new_tuple)
-                            clifford_circ = not clifford_circ
-                            break
-                        else:
-                            done_depth += 1
-                            for gate in depth_list:
-                                subcircuit.add_gate(Op=gate.op, args=gate.args)
-                if clifford_circ:
-                    sub_pattern = MPattern(subcircuit)
-                    output.append(sub_pattern.single_conversion())
-                else:
-                    new_map = {"i":{},"o":{}}
-                    for qubit in subcircuit.qubits:
-                        new_map["i"][qubit] = subcircuit.qubits.index(qubit)
-                        new_map["o"][qubit] = subcircuit.qubits.index(qubit)
-                    new_tuple = (subcircuit.copy(),new_map)
-                    output.append(new_tuple)
-        return output
-    
-#OTHER----------------------------------------------------------------
-#These also depend on SPLITTING.is_Clifford()
-    @staticmethod
-    def count_nCliffords(c: Circuit) -> int:
-        """
-        Returns number of non-Clifford gates in a circuit.
-        
-        :param c:        Circuit to check.
-        :param type:     Circuit
-        
-        :returns:        The number of non-Clifford gates.
-        :rtype:          int
-        """
-        count = 0
-        for g in c.get_commands():
-            if MPattern.is_Clifford(g):
-                count += 1
-        return count
-        
-    def is_worthwhile(self, improveOn: str = "Depth", maxWidth: int = None, maxDepth: int = None, strictness = 0.5) -> bool:
-        """
-        Check if a circuit is worth converting to MBQC.
-        
-        :param improveOn:    The resource we want to lower - can be "Depth", "Width" or "Both".
-        :param type:         str
-        
-        :param maxWidth:     Provide an upper limit to the width of the new circuit. If exceeded, disregard the new circuit entirely.
-        :param type:         int
-        
-        :param maxDepth:     Provide an upper limit to the depth of the new circuit. If exceeded, disregard the new circuit entirely.
-        :param type:         int
-        
-        :param strictness:   Parameter to control how strictly predicted circuits are evaluated.
-        :param type:         float
-        
-        :returns:            Returns true if there is at least one expected circuit which meets the specifications.
-        :rtype:              bool
-        """
-        
-        #Numerical averages extracted from random Clifford+T circuit samples.
-        #gw ~= 2.56cw + 1.1t
-        #gd ~= 13.9 + 0.51gw − 0.37cw
-        
-        #hw(n) ~= (2.56cw + 1.1t/n)*1.1
-        #hd(n) ~= n*(13.9 + 0.51hw(n)/1.1 - 0.37cw)
-        
-        cw = self.c.n_qubits
-        cd = self.c.depth()
-        t = MPattern.count_nCliffords(self.c)
-        n = np.array(range(1,cd))
-        hw = (2.56*cw + 1.1*t/n)*1.1
-        hd = n*(13.9 + 0.51*hw/1.1 - 0.37*cw)
-        result_array = np.vstack((n,hw,hd,hw*hd))
-        delete_columns = set()
-        if not (maxWidth == None):
-            for i in range(result_array.shape[1]):
-                if result_array[1,i]*strictness > maxWidth:
-                    delete_columns |= {i}
-        if not (maxDepth == None):
-            for i in range(result_array.shape[1]):
-                if result_array[2,i]*strictness > maxDepth:
-                    delete_columns |= {i}
-        keep_columns = set(n-1) - delete_columns
-        interesting_row = 2
-        if improveOn == "Width":
-            interesting_row = 1
-        if improveOn == "Depth":
-            interesting_row = 2
-        elif improveOn == "Both":
-            interesting_row = 3
-        benchmarks = [None,cw,cd,cw*cd]
-        for c in keep_columns:
-            if result_array[interesting_row,c]*strictness < benchmarks[interesting_row]:
-                return True
-        return False
-=======
-    
->>>>>>> 70f35041
+    