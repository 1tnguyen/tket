// Copyright 2019-2022 Cambridge Quantum Computing
//
// Licensed under the Apache License, Version 2.0 (the "License");
// you may not use this file except in compliance with the License.
// You may obtain a copy of the License at
//
//     http://www.apache.org/licenses/LICENSE-2.0
//
// Unless required by applicable law or agreed to in writing, software
// distributed under the License is distributed on an "AS IS" BASIS,
// WITHOUT WARRANTIES OR CONDITIONS OF ANY KIND, either express or implied.
// See the License for the specific language governing permissions and
// limitations under the License.

#include <catch2/catch.hpp>

#include "Mapping/LexiLabelling.hpp"
#include "Mapping/LexiRoute.hpp"
#include "Mapping/MappingManager.hpp"
#include "Mapping/Verification.hpp"
#include "Predicates/CompilationUnit.hpp"
#include "Predicates/CompilerPass.hpp"
#include "Predicates/PassGenerators.hpp"
#include "Predicates/PassLibrary.hpp"
#include "Transformations/Decomposition.hpp"
#include "testutil.hpp"

namespace tket {

SCENARIO("Test LexiRoute::solve and LexiRoute::solve_labelling") {
  std::vector<Node> nodes = {Node("test_node", 0), Node("test_node", 1),
                             Node("test_node", 2), Node("node_test", 3),
                             Node("node_test", 4), Node("node_test", 5),
                             Node("test_node", 6), Node("node_test", 7)};
  // n0 -- n1 -- n2 -- n3 -- n4
  //             |     |
  //             n5    n7
  //             |
  //             n6
  Architecture architecture(
      {{nodes[0], nodes[1]},
       {nodes[1], nodes[2]},
       {nodes[2], nodes[3]},
       {nodes[3], nodes[4]},
       {nodes[2], nodes[5]},
       {nodes[5], nodes[6]},
       {nodes[3], nodes[7]}});
  ArchitecturePtr shared_arc = std::make_shared<Architecture>(architecture);
  GIVEN("Single best solution, all qubits labelled.") {
    Circuit circ(6);
    std::vector<Qubit> qubits = circ.all_qubits();
    circ.add_op<UnitID>(OpType::CX, {qubits[0], qubits[2]});
    circ.add_op<UnitID>(OpType::CX, {qubits[1], qubits[3]});
    circ.add_op<UnitID>(OpType::CX, {qubits[4], qubits[5]});
    // n0 -- n1 -- n2 -- n3 -- n4
    //             |     |
    //             n5    n7
    //             |
    //             n6
    std::map<UnitID, UnitID> rename_map = {
        {qubits[0], nodes[0]}, {qubits[1], nodes[1]}, {qubits[2], nodes[2]},
        {qubits[3], nodes[3]}, {qubits[4], nodes[6]}, {qubits[5], nodes[5]}};
    circ.rename_units(rename_map);
    MappingFrontier_ptr mf = std::make_shared<MappingFrontier>(circ);
    LexiRoute lr(shared_arc, mf);

    lr.solve(4);
    std::vector<Command> commands = mf->circuit_.get_commands();
    REQUIRE(commands.size() == 4);
    Command swap_c = commands[1];
    unit_vector_t uids = {nodes[1], nodes[2]};
    REQUIRE(swap_c.get_args() == uids);
    REQUIRE(*swap_c.get_op_ptr() == *get_op_ptr(OpType::SWAP));
  }
  GIVEN("Single best solution, one qubit unlabelled.") {
    Circuit circ(6);
    std::vector<Qubit> qubits = circ.all_qubits();
    circ.add_op<UnitID>(OpType::CX, {qubits[0], qubits[2]});
    circ.add_op<UnitID>(OpType::CX, {qubits[1], qubits[3]});
    circ.add_op<UnitID>(OpType::CX, {qubits[4], qubits[5]});
    // n0 -- n1 -- n2 -- n3 -- n4
    //             |     |
    //             n5    n7
    //             |
    //             n6
    std::map<UnitID, UnitID> rename_map = {
        {qubits[0], nodes[0]},
        {qubits[1], nodes[1]},
        {qubits[2], nodes[2]},
        {qubits[3], nodes[3]},
        {qubits[5], nodes[5]}};
    circ.rename_units(rename_map);
    MappingFrontier_ptr mf0 = std::make_shared<MappingFrontier>(circ);
    LexiRoute lr(shared_arc, mf0);
    lr.solve_labelling();

    REQUIRE(mf0->circuit_.n_gates() == 3);

    rename_map = {{qubits[4], nodes[6]}};
    mf0->circuit_.rename_units(rename_map);

    MappingFrontier_ptr mf1 = std::make_shared<MappingFrontier>(circ);
    LexiRoute lr1(shared_arc, mf1);
    lr1.solve(4);

    std::vector<Command> commands = mf1->circuit_.get_commands();
    Command swap_c = commands[1];
    unit_vector_t uids = {nodes[1], nodes[2]};
    REQUIRE(swap_c.get_args() == uids);
    REQUIRE(*swap_c.get_op_ptr() == *get_op_ptr(OpType::SWAP));
  }
  GIVEN("Single best solution, one stage of look-ahead required.") {
    Circuit circ(8);
    std::vector<Qubit> qubits = circ.all_qubits();
    circ.add_op<UnitID>(OpType::CX, {qubits[0], qubits[4]});
    circ.add_op<UnitID>(OpType::CX, {qubits[6], qubits[7]});
    circ.add_op<UnitID>(OpType::CX, {qubits[2], qubits[7]});
    //                   n7
    //                   |
    // n0 -- n1 -- n2 -- n3 -- n4
    //             |
    //             n5
    //             |
    //             n6
    std::map<UnitID, UnitID> rename_map = {
        {qubits[0], nodes[0]}, {qubits[1], nodes[1]}, {qubits[2], nodes[2]},
        {qubits[3], nodes[3]}, {qubits[4], nodes[4]}, {qubits[5], nodes[5]},
        {qubits[6], nodes[6]}, {qubits[7], nodes[7]}};
    circ.rename_units(rename_map);
    MappingFrontier_ptr mf = std::make_shared<MappingFrontier>(circ);
    LexiRoute lr(shared_arc, mf);

    lr.solve(4);
    std::vector<Command> commands = mf->circuit_.get_commands();
    REQUIRE(commands.size() == 4);
    Command swap_c = commands[0];
    unit_vector_t uids = {nodes[7], nodes[3]};
    REQUIRE(swap_c.get_args() == uids);
    REQUIRE(*swap_c.get_op_ptr() == *get_op_ptr(OpType::SWAP));

    Command changed_c = commands[3];
    uids = {nodes[2], nodes[3]};
    REQUIRE(changed_c.get_args() == uids);
  }
  GIVEN("All unlabelled, labelling can give complete solution.") {
    Circuit circ(5);
    std::vector<Qubit> qubits = circ.all_qubits();
    circ.add_op<UnitID>(OpType::CX, {qubits[0], qubits[1]});
    circ.add_op<UnitID>(OpType::CX, {qubits[0], qubits[2]});
    circ.add_op<UnitID>(OpType::CX, {qubits[0], qubits[3]});
    circ.add_op<UnitID>(OpType::CX, {qubits[3], qubits[4]});

    MappingFrontier_ptr mf = std::make_shared<MappingFrontier>(circ);
    LexiRoute lr0(shared_arc, mf);
    lr0.solve_labelling();
    std::vector<Command> commands = mf->circuit_.get_commands();
    REQUIRE(commands.size() == 4);
    Command c = commands[0];
    unit_vector_t uids = {nodes[2], nodes[1]};
    REQUIRE(c.get_args() == uids);
    mf->advance_frontier_boundary(shared_arc);

    LexiRoute lr1(shared_arc, mf);
    lr1.solve_labelling();
    uids = {nodes[2], nodes[3]};
    REQUIRE(mf->circuit_.get_commands()[1].get_args() == uids);
    mf->advance_frontier_boundary(shared_arc);

    LexiRoute lr2(shared_arc, mf);
    lr2.solve_labelling();
    uids = {nodes[2], nodes[5]};
    REQUIRE(mf->circuit_.get_commands()[2].get_args() == uids);
    mf->advance_frontier_boundary(shared_arc);

    LexiRoute lr3(shared_arc, mf);
    lr3.solve_labelling();
    uids = {nodes[5], nodes[6]};
    REQUIRE(mf->circuit_.get_commands()[3].get_args() == uids);
  }
  GIVEN("Bridge preferred, CX.") {
    Circuit circ(5);
    std::vector<Qubit> qubits = circ.all_qubits();
    circ.add_op<UnitID>(OpType::CX, {qubits[0], qubits[1]});
    circ.add_op<UnitID>(OpType::CX, {qubits[0], qubits[2]});
    circ.add_op<UnitID>(OpType::CX, {qubits[3], qubits[1]});
    std::map<UnitID, UnitID> rename_map = {
        {qubits[0], nodes[1]},
        {qubits[1], nodes[3]},
        {qubits[2], nodes[0]},
        {qubits[3], nodes[7]},
        {qubits[4], nodes[2]}};
    circ.rename_units(rename_map);
    MappingFrontier_ptr mf = std::make_shared<MappingFrontier>(circ);

    mf->advance_frontier_boundary(shared_arc);
    LexiRoute lr(shared_arc, mf);
    lr.solve(4);
    Command bridge_c = mf->circuit_.get_commands()[0];
    unit_vector_t uids = {nodes[1], nodes[2], nodes[3]};
    REQUIRE(bridge_c.get_args() == uids);
    REQUIRE(*bridge_c.get_op_ptr() == *get_op_ptr(OpType::BRIDGE));
  }
  GIVEN("Bridge preferred, CZ.") {
    Circuit circ(5);
    std::vector<Qubit> qubits = circ.all_qubits();
    circ.add_op<UnitID>(OpType::CZ, {qubits[0], qubits[1]});
    circ.add_op<UnitID>(OpType::CX, {qubits[0], qubits[2]});
    circ.add_op<UnitID>(OpType::CX, {qubits[3], qubits[1]});
    std::map<UnitID, UnitID> rename_map = {
        {qubits[0], nodes[1]},
        {qubits[1], nodes[3]},
        {qubits[2], nodes[0]},
        {qubits[3], nodes[7]},
        {qubits[4], nodes[2]}};
    circ.rename_units(rename_map);
    MappingFrontier_ptr mf = std::make_shared<MappingFrontier>(circ);

    mf->advance_frontier_boundary(shared_arc);
    LexiRoute lr(shared_arc, mf);
    lr.solve(4);
    REQUIRE(mf->circuit_.get_commands().size() == 4);
  }
  GIVEN("Bridge preferred, conditional CX.") {
    Circuit circ(5, 1);
    std::vector<Qubit> qubits = circ.all_qubits();
    circ.add_conditional_gate<unsigned>(OpType::CX, {}, {0, 1}, {0}, 1);
    circ.add_op<UnitID>(OpType::CX, {qubits[0], qubits[2]});
    circ.add_op<UnitID>(OpType::CX, {qubits[3], qubits[1]});
    std::map<UnitID, UnitID> rename_map = {
        {qubits[0], nodes[1]},
        {qubits[1], nodes[3]},
        {qubits[2], nodes[0]},
        {qubits[3], nodes[7]},
        {qubits[4], nodes[2]}};
    circ.rename_units(rename_map);
    MappingFrontier_ptr mf = std::make_shared<MappingFrontier>(circ);

    mf->advance_frontier_boundary(shared_arc);
    LexiRoute lr(shared_arc, mf);
    lr.solve(4);
    REQUIRE(mf->circuit_.get_commands().size() == 4);
  }
  GIVEN("Bridge preferred, conditional CZ.") {
    Circuit circ(5, 1);
    std::vector<Qubit> qubits = circ.all_qubits();
    circ.add_conditional_gate<unsigned>(OpType::CZ, {}, {0, 1}, {0}, 1);
    circ.add_op<UnitID>(OpType::CX, {qubits[0], qubits[2]});
    circ.add_op<UnitID>(OpType::CX, {qubits[3], qubits[1]});
    std::map<UnitID, UnitID> rename_map = {
        {qubits[0], nodes[1]},
        {qubits[1], nodes[3]},
        {qubits[2], nodes[0]},
        {qubits[3], nodes[7]},
        {qubits[4], nodes[2]}};
    circ.rename_units(rename_map);
    MappingFrontier_ptr mf = std::make_shared<MappingFrontier>(circ);

    mf->advance_frontier_boundary(shared_arc);
    LexiRoute lr(shared_arc, mf);
    lr.solve(4);
    REQUIRE(mf->circuit_.get_commands().size() == 4);
  }

  GIVEN("Ancilla assignment, one valid node.") {
    Circuit circ(3);
    std::vector<Qubit> qubits = circ.all_qubits();
    circ.add_op<UnitID>(OpType::CZ, {qubits[0], qubits[1]});
    circ.add_op<UnitID>(OpType::CX, {qubits[0], qubits[2]});

    std::vector<Node> nodes = {
        Node("test_node", 0), Node("test_node", 1), Node("test_node", 2),
        Node("node_test", 3), Node("node_test", 4)};
    // just a ring

    Architecture architecture(
        {{nodes[0], nodes[1]},
         {nodes[1], nodes[2]},
         {nodes[2], nodes[3]},
         {nodes[3], nodes[4]},
         {nodes[4], nodes[0]}});
    ArchitecturePtr shared_arc = std::make_shared<Architecture>(architecture);

    std::map<UnitID, UnitID> rename_map = {
        {qubits[0], nodes[2]}, {qubits[1], nodes[4]}};
    circ.rename_units(rename_map);

    MappingFrontier_ptr mf = std::make_shared<MappingFrontier>(circ);
    mf->advance_frontier_boundary(shared_arc);
    LexiRoute lr0(shared_arc, mf);
    lr0.solve(20);
    REQUIRE(circ.all_qubits()[1] == nodes[4]);

    mf->advance_frontier_boundary(shared_arc);
    LexiRoute lr1(shared_arc, mf);
    lr1.solve_labelling();
    REQUIRE(circ.all_qubits()[0] == nodes[3]);
  }

  GIVEN("Ancilla assignment, multiple valid Node.") {
    Circuit circ(3);
    std::vector<Qubit> qubits = circ.all_qubits();
    circ.add_op<UnitID>(OpType::CZ, {qubits[0], qubits[1]});
    circ.add_op<UnitID>(OpType::CX, {qubits[0], qubits[2]});

    std::vector<Node> nodes = {Node("test_node", 0), Node("test_node", 1),
                               Node("test_node", 2), Node("node_test", 3),
                               Node("node_test", 4), Node("node_test", 5),
                               Node("node_test", 6)};
    // A ring, but with two identical length paths where ancilla could be
    // assigned
    Architecture architecture(
        {{nodes[0], nodes[1]},
         {nodes[1], nodes[2]},
         {nodes[2], nodes[3]},
         {nodes[2], nodes[5]},
         {nodes[3], nodes[6]},
         {nodes[5], nodes[6]},
         {nodes[3], nodes[4]},
         {nodes[5], nodes[4]},
         {nodes[4], nodes[0]}});
    ArchitecturePtr shared_arc = std::make_shared<Architecture>(architecture);

    std::map<UnitID, UnitID> rename_map = {
        {qubits[0], nodes[2]}, {qubits[1], nodes[4]}};
    circ.rename_units(rename_map);

    MappingFrontier_ptr mf = std::make_shared<MappingFrontier>(circ);
    mf->advance_frontier_boundary(shared_arc);
    LexiRoute lr0(shared_arc, mf);
    lr0.solve_labelling();

    mf->advance_frontier_boundary(shared_arc);
    LexiRoute lr1(shared_arc, mf);
    lr1.solve(20);

    REQUIRE(circ.all_qubits()[1] == nodes[5]);
  }
  GIVEN("Ancilla assignment, one valid Node, with merge.") {
    Circuit circ(4);
    std::vector<Qubit> qubits = circ.all_qubits();
    circ.add_op<UnitID>(OpType::CZ, {qubits[0], qubits[1]});
    circ.add_op<UnitID>(OpType::CX, {qubits[0], qubits[2]});
    circ.add_op<UnitID>(OpType::H, {qubits[3]});

    std::vector<Node> nodes = {
        Node("test_node", 0), Node("test_node", 1), Node("test_node", 2),
        Node("node_test", 3), Node("node_test", 4)};
    // just a ring

    Architecture architecture(
        {{nodes[0], nodes[1]},
         {nodes[1], nodes[2]},
         {nodes[2], nodes[3]},
         {nodes[3], nodes[4]},
         {nodes[4], nodes[0]}});
    ArchitecturePtr shared_arc = std::make_shared<Architecture>(architecture);

    std::map<UnitID, UnitID> rename_map = {
        {qubits[0], nodes[2]}, {qubits[1], nodes[4]}, {qubits[3], nodes[3]}};
    circ.rename_units(rename_map);

    MappingFrontier_ptr mf = std::make_shared<MappingFrontier>(circ);
    mf->ancilla_nodes_.insert(nodes[3]);
    mf->advance_frontier_boundary(shared_arc);

    LexiRoute lr0(shared_arc, mf);
    lr0.solve_labelling();

    REQUIRE(circ.all_qubits()[1] == nodes[4]);
    REQUIRE(circ.all_qubits()[0] == nodes[3]);
  }
  GIVEN(
      "Single best solution, with measurements and classically controlled "
      "gates.") {
    Circuit circ(6, 1);
    std::vector<Qubit> qubits = circ.all_qubits();
    circ.add_conditional_gate<unsigned>(OpType::CX, {}, {0, 2}, {0}, 1);
    circ.add_op<UnitID>(OpType::CX, {qubits[1], qubits[3]});
    circ.add_conditional_gate<unsigned>(OpType::X, {}, {0}, {0}, 1);
    circ.add_op<UnitID>(OpType::Measure, {qubits[1], Bit(0)});
    circ.add_op<UnitID>(OpType::CX, {qubits[4], qubits[5]});
    circ.add_op<UnitID>(OpType::Measure, {qubits[3], Bit(0)});
    // n0 -- n1 -- n2 -- n3 -- n4
    //             |     |
    //             n5    n7
    //             |
    //             n6
    std::map<UnitID, UnitID> rename_map = {
        {qubits[0], nodes[0]}, {qubits[1], nodes[1]}, {qubits[2], nodes[2]},
        {qubits[3], nodes[3]}, {qubits[4], nodes[6]}, {qubits[5], nodes[5]}};
    circ.rename_units(rename_map);
    MappingFrontier_ptr mf = std::make_shared<MappingFrontier>(circ);
    LexiRoute lr(shared_arc, mf);

    lr.solve(4);
    std::vector<Command> commands = mf->circuit_.get_commands();
    REQUIRE(commands.size() == 7);
    Command swap_c = commands[1];
    unit_vector_t uids = {nodes[1], nodes[2]};
    REQUIRE(swap_c.get_args() == uids);
    REQUIRE(*swap_c.get_op_ptr() == *get_op_ptr(OpType::SWAP));
  }
  GIVEN(
      "Labelling is required, but there are no free remaining qubits, for"
      " one updated label, order 0.") {
    Circuit circ(9);
    std::vector<Qubit> qubits = circ.all_qubits();
    circ.add_op<UnitID>(OpType::CX, {qubits[1], qubits[8]});
    // n0 -- n1 -- n2 -- n3 -- n4
    //             |     |
    //             n5    n7
    //             |
    //             n6
    std::map<UnitID, UnitID> rename_map = {
        {qubits[0], nodes[0]}, {qubits[1], nodes[1]}, {qubits[2], nodes[2]},
        {qubits[3], nodes[3]}, {qubits[4], nodes[4]}, {qubits[5], nodes[5]},
        {qubits[6], nodes[6]}, {qubits[7], nodes[7]}};
    circ.rename_units(rename_map);
    MappingFrontier_ptr mf = std::make_shared<MappingFrontier>(circ);
    LexiRoute lr(shared_arc, mf);

    REQUIRE_THROWS_AS(lr.solve_labelling(), LexiRouteError);
  }
  GIVEN(
      "Labelling is required, but there are no free remaining qubits, for "
      "one updated label, order 1.") {
    Circuit circ(9);
    std::vector<Qubit> qubits = circ.all_qubits();
    circ.add_op<UnitID>(OpType::CX, {qubits[1], qubits[8]});
    // n0 -- n1 -- n2 -- n3 -- n4
    //             |     |
    //             n5    n7
    //             |
    //             n6
    std::map<UnitID, UnitID> rename_map = {
        {qubits[0], nodes[0]}, {qubits[8], nodes[1]}, {qubits[2], nodes[2]},
        {qubits[3], nodes[3]}, {qubits[4], nodes[4]}, {qubits[5], nodes[5]},
        {qubits[6], nodes[6]}, {qubits[7], nodes[7]}};
    circ.rename_units(rename_map);
    MappingFrontier_ptr mf = std::make_shared<MappingFrontier>(circ);
    LexiRoute lr(shared_arc, mf);
    REQUIRE_THROWS_AS(lr.solve_labelling(), LexiRouteError);
  }
  GIVEN(
      "Labelling is required, but there are no free remaining qubits, for"
      "two updated labels.") {
    Circuit circ(10);
    std::vector<Qubit> qubits = circ.all_qubits();
    circ.add_op<UnitID>(OpType::CX, {qubits[9], qubits[8]});
    // n0 -- n1 -- n2 -- n3 -- n4
    //             |     |
    //             n5    n7
    //             |
    //             n6
    std::map<UnitID, UnitID> rename_map = {
        {qubits[0], nodes[0]}, {qubits[1], nodes[1]}, {qubits[2], nodes[2]},
        {qubits[3], nodes[3]}, {qubits[4], nodes[4]}, {qubits[5], nodes[5]},
        {qubits[6], nodes[6]}, {qubits[7], nodes[7]}};
    circ.rename_units(rename_map);
    MappingFrontier_ptr mf = std::make_shared<MappingFrontier>(circ);
    LexiRoute lr(shared_arc, mf);
    REQUIRE_THROWS_AS(lr.solve_labelling(), LexiRouteError);
  }
}

SCENARIO("Test LexiLabellingMethod") {
  std::vector<Node> nodes = {
      Node("test_node", 0), Node("test_node", 1), Node("test_node", 2),
      Node("node_test", 3), Node("node_test", 4)};

  // straight line
  Architecture architecture(
      {{nodes[0], nodes[1]},
       {nodes[1], nodes[2]},
       {nodes[2], nodes[3]},
       {nodes[3], nodes[4]}});
  ArchitecturePtr shared_arc = std::make_shared<Architecture>(architecture);
  GIVEN("No qubit to label, empty frontier, routing_method false.") {
    Circuit circ(5);
    MappingFrontier_ptr mf = std::make_shared<MappingFrontier>(circ);
    LexiLabellingMethod lrm;
    REQUIRE(!lrm.routing_method(mf, shared_arc).first);
  }
  GIVEN("No qubit to label, partially filled frontier, routing_method false.") {
    Circuit circ(5);
    std::vector<Qubit> qubits = circ.all_qubits();
    circ.add_op<UnitID>(OpType::CX, {qubits[0], qubits[4]});
    circ.add_op<UnitID>(OpType::CZ, {qubits[1], qubits[2]});
    circ.add_op<UnitID>(OpType::ZZPhase, 0.3, {qubits[3], qubits[0]});
    std::map<UnitID, UnitID> rename_map = {
        {qubits[0], nodes[0]},
        {qubits[1], nodes[1]},
        {qubits[2], nodes[2]},
        {qubits[3], nodes[3]},
        {qubits[4], nodes[4]}};
    circ.rename_units(rename_map);
    MappingFrontier_ptr mf = std::make_shared<MappingFrontier>(circ);
    LexiLabellingMethod lrm;
    REQUIRE(!lrm.routing_method(mf, shared_arc).first);
  }
  GIVEN("Qubit to label, but casually restricted, routing_method false.") {
    Circuit circ(5);
    std::vector<Qubit> qubits = circ.all_qubits();
    circ.add_op<UnitID>(OpType::CX, {qubits[0], qubits[4]});
    circ.add_op<UnitID>(OpType::CZ, {qubits[1], qubits[2]});
    circ.add_op<UnitID>(OpType::ZZPhase, 0.3, {qubits[3], qubits[0]});
    std::map<UnitID, UnitID> rename_map = {
        {qubits[0], nodes[0]},
        {qubits[1], nodes[1]},
        {qubits[2], nodes[2]},
        {qubits[4], nodes[4]}};
    circ.rename_units(rename_map);
    MappingFrontier_ptr mf = std::make_shared<MappingFrontier>(circ);
    LexiLabellingMethod lrm;
    REQUIRE(!lrm.routing_method(mf, shared_arc).first);
  }
  GIVEN(
      "Two Qubit to label in future slice, causally restricted, "
      "routing_method false.") {
    Circuit circ(5);
    std::vector<Qubit> qubits = circ.all_qubits();
    circ.add_op<UnitID>(OpType::CX, {qubits[0], qubits[1]});
    circ.add_op<UnitID>(OpType::CZ, {qubits[1], qubits[2]});
    circ.add_op<UnitID>(OpType::CZ, {qubits[2], qubits[3]});
    circ.add_op<UnitID>(OpType::ZZPhase, 0.3, {qubits[3], qubits[4]});
    std::map<UnitID, UnitID> rename_map = {
        {qubits[0], nodes[0]}, {qubits[1], nodes[1]}, {qubits[2], nodes[2]}};
    circ.rename_units(rename_map);
    MappingFrontier_ptr mf = std::make_shared<MappingFrontier>(circ);
    LexiLabellingMethod lrm;
    REQUIRE(!lrm.routing_method(mf, shared_arc).first);
  }
  GIVEN("Three Qubit Gate, all labelled, first slice, routing_method false.") {
    Circuit circ(5);
    std::vector<Qubit> qubits = circ.all_qubits();
    circ.add_op<UnitID>(OpType::CX, {qubits[0], qubits[4]});
    circ.add_op<UnitID>(OpType::CCX, {qubits[1], qubits[2], qubits[3]});
    std::map<UnitID, UnitID> rename_map = {
        {qubits[0], nodes[0]},
        {qubits[1], nodes[1]},
        {qubits[2], nodes[2]},
        {qubits[3], nodes[3]},
        {qubits[4], nodes[4]}};
    circ.rename_units(rename_map);
    MappingFrontier_ptr mf = std::make_shared<MappingFrontier>(circ);
    LexiLabellingMethod lrm;
    REQUIRE(!lrm.routing_method(mf, shared_arc).first);
  }
  GIVEN("One unlabelled qubit, one slice, check and route.") {
    Circuit circ(5);
    std::vector<Qubit> qubits = circ.all_qubits();
    circ.add_op<UnitID>(OpType::CX, {qubits[0], qubits[1]});
    circ.add_op<UnitID>(OpType::CX, {qubits[2], qubits[3]});
    std::map<UnitID, UnitID> rename_map = {
        {qubits[0], nodes[0]}, {qubits[1], nodes[1]}, {qubits[2], nodes[2]}};
    circ.rename_units(rename_map);
    MappingFrontier_ptr mf = std::make_shared<MappingFrontier>(circ);
    VertPort pre_label =
        mf->linear_boundary->get<TagKey>().find(qubits[3])->second;
    LexiLabellingMethod lrm;
    std::pair<bool, unit_map_t> out = lrm.routing_method(mf, shared_arc);
    REQUIRE(out.first);
    REQUIRE(
        mf->linear_boundary->get<TagKey>().find(qubits[3]) ==
        mf->linear_boundary->get<TagKey>().end());
    VertPort post_label =
        mf->linear_boundary->get<TagKey>().find(nodes[3])->second;
    REQUIRE(pre_label == post_label);
  }
  GIVEN(
      "One unlabelled qubit, two slices, lookahead for better solution, check"
      " and route.") {
    Circuit circ(5);
    std::vector<Qubit> qubits = circ.all_qubits();
    circ.add_op<UnitID>(OpType::CX, {qubits[0], qubits[1]});
    circ.add_op<UnitID>(OpType::ZZPhase, 0.8, {qubits[2], qubits[3]});
    circ.add_op<UnitID>(OpType::CZ, {qubits[2], qubits[0]});

    std::map<UnitID, UnitID> rename_map = {
        {qubits[0], nodes[0]}, {qubits[1], nodes[1]}, {qubits[3], nodes[3]}};
    circ.rename_units(rename_map);
    MappingFrontier_ptr mf = std::make_shared<MappingFrontier>(circ);
    VertPort pre_label =
        mf->linear_boundary->get<TagKey>().find(qubits[2])->second;
    LexiLabellingMethod lrm;

    std::pair<bool, unit_map_t> out = lrm.routing_method(mf, shared_arc);
    REQUIRE(out.first);
    REQUIRE(
        mf->linear_boundary->get<TagKey>().find(qubits[2]) ==
        mf->linear_boundary->get<TagKey>().end());
    VertPort post_label =
        mf->linear_boundary->get<TagKey>().find(nodes[2])->second;
    REQUIRE(pre_label == post_label);
  }
  GIVEN("Two unlabelled qubits, one slice, check and route.") {
    Circuit circ(5);
    std::vector<Qubit> qubits = circ.all_qubits();
    circ.add_op<UnitID>(OpType::CX, {qubits[0], qubits[1]});
    circ.add_op<UnitID>(OpType::ZZPhase, 0.8, {qubits[2], qubits[3]});

    std::map<UnitID, UnitID> rename_map = {
        {qubits[2], nodes[2]}, {qubits[1], nodes[1]}};
    circ.rename_units(rename_map);
    MappingFrontier_ptr mf = std::make_shared<MappingFrontier>(circ);
    VertPort pre_label_0 =
        mf->linear_boundary->get<TagKey>().find(qubits[0])->second;
    VertPort pre_label_3 =
        mf->linear_boundary->get<TagKey>().find(qubits[3])->second;
    LexiLabellingMethod lrm;
    std::pair<bool, unit_map_t> out = lrm.routing_method(mf, shared_arc);
    REQUIRE(out.first);
    REQUIRE(
        mf->linear_boundary->get<TagKey>().find(qubits[0]) ==
        mf->linear_boundary->get<TagKey>().end());
    REQUIRE(
        mf->linear_boundary->get<TagKey>().find(qubits[3]) ==
        mf->linear_boundary->get<TagKey>().end());
    VertPort post_label_0 =
        mf->linear_boundary->get<TagKey>().find(nodes[0])->second;
    REQUIRE(pre_label_0 == post_label_0);
    VertPort post_label_3 =
        mf->linear_boundary->get<TagKey>().find(nodes[3])->second;
    REQUIRE(pre_label_3 == post_label_3);
  }
  GIVEN("Two unlabelled qubits, two slices, lookahead, check and route.") {
    Circuit circ(5);
    std::vector<Qubit> qubits = circ.all_qubits();
    circ.add_op<UnitID>(OpType::CX, {qubits[2], qubits[1]});
    circ.add_op<UnitID>(OpType::ZZPhase, 0.8, {qubits[4], qubits[3]});
    circ.add_op<UnitID>(OpType::CX, {qubits[2], qubits[4]});

    std::map<UnitID, UnitID> rename_map = {
        {qubits[4], nodes[4]}, {qubits[1], nodes[1]}};
    circ.rename_units(rename_map);
    MappingFrontier_ptr mf = std::make_shared<MappingFrontier>(circ);
    VertPort pre_label_0 =
        mf->linear_boundary->get<TagKey>().find(qubits[2])->second;
    VertPort pre_label_3 =
        mf->linear_boundary->get<TagKey>().find(qubits[3])->second;
    LexiLabellingMethod lrm;
    std::pair<bool, unit_map_t> out = lrm.routing_method(mf, shared_arc);
    REQUIRE(out.first);
    REQUIRE(
        mf->linear_boundary->get<TagKey>().find(qubits[2]) ==
        mf->linear_boundary->get<TagKey>().end());
    REQUIRE(
        mf->linear_boundary->get<TagKey>().find(qubits[3]) ==
        mf->linear_boundary->get<TagKey>().end());
    VertPort post_label_0 =
        mf->linear_boundary->get<TagKey>().find(nodes[0])->second;
    REQUIRE(pre_label_0 == post_label_0);
    VertPort post_label_3 =
        mf->linear_boundary->get<TagKey>().find(nodes[3])->second;
    REQUIRE(pre_label_3 == post_label_3);
  }
  GIVEN(
      "Two unlabelled qubits, two slices, lookahead unrouted, check and "
      "route.") {
    Circuit circ(5);
    std::vector<Qubit> qubits = circ.all_qubits();
    circ.add_op<UnitID>(OpType::CX, {qubits[2], qubits[1]});
    circ.add_op<UnitID>(OpType::ZZPhase, 0.8, {qubits[4], qubits[3]});
    circ.add_op<UnitID>(OpType::CX, {qubits[2], qubits[0]});

    std::map<UnitID, UnitID> rename_map = {
        {qubits[4], nodes[4]}, {qubits[1], nodes[1]}};
    circ.rename_units(rename_map);
    MappingFrontier_ptr mf = std::make_shared<MappingFrontier>(circ);
    VertPort pre_label_0 =
        mf->linear_boundary->get<TagKey>().find(qubits[2])->second;
    VertPort pre_label_3 =
        mf->linear_boundary->get<TagKey>().find(qubits[3])->second;
    LexiLabellingMethod lrm;
    std::pair<bool, unit_map_t> out = lrm.routing_method(mf, shared_arc);
    REQUIRE(out.first);
    REQUIRE(
        mf->linear_boundary->get<TagKey>().find(qubits[2]) ==
        mf->linear_boundary->get<TagKey>().end());
    REQUIRE(
        mf->linear_boundary->get<TagKey>().find(qubits[3]) ==
        mf->linear_boundary->get<TagKey>().end());
    VertPort post_label_0 =
        mf->linear_boundary->get<TagKey>().find(nodes[0])->second;
    REQUIRE(pre_label_0 == post_label_0);
    VertPort post_label_3 =
        mf->linear_boundary->get<TagKey>().find(nodes[3])->second;
    REQUIRE(pre_label_3 == post_label_3);
  }
}
SCENARIO("Test LexiRouteRoutingMethod") {
  std::vector<Node> nodes = {
      Node("test_node", 0), Node("test_node", 1), Node("test_node", 2),
      Node("node_test", 3), Node("node_test", 4), Node("node_test", 5),
      Node("test_node", 6), Node("node_test", 7), Node("node_test", 8),
      Node("node_test", 9), Node("node_test", 10)};
  //       n9 -- n8 -- n10
  //             |     |
  // n0 -- n1 -- n2 -- n3 -- n4
  //             |     |
  //             n5    n7
  //             |
  //             n6
  Architecture architecture(
      {{nodes[0], nodes[1]},
       {nodes[1], nodes[2]},
       {nodes[2], nodes[3]},
       {nodes[3], nodes[4]},
       {nodes[2], nodes[5]},
       {nodes[5], nodes[6]},
       {nodes[3], nodes[7]},
       {nodes[2], nodes[8]},
       {nodes[8], nodes[9]},
       {nodes[8], nodes[10]},
       {nodes[3], nodes[10]}});
  ArchitecturePtr shared_arc = std::make_shared<Architecture>(architecture);
  GIVEN("Circuit with all qubits, labelled, stage 0.") {
    Circuit circ(11);
    std::vector<Qubit> qubits = circ.all_qubits();
    circ.add_op<UnitID>(OpType::CX, {qubits[0], qubits[4]});
    circ.add_op<UnitID>(OpType::CX, {qubits[6], qubits[7]});
    circ.add_op<UnitID>(OpType::CX, {qubits[1], qubits[10]});
    circ.add_op<UnitID>(OpType::CX, {qubits[8], qubits[5]});
    circ.add_op<UnitID>(OpType::CX, {qubits[3], qubits[9]});

    circ.add_op<UnitID>(OpType::CX, {qubits[1], qubits[5]});
    circ.add_op<UnitID>(OpType::CX, {qubits[3], qubits[9]});
    circ.add_op<UnitID>(OpType::CX, {qubits[10], qubits[0]});
    circ.add_op<UnitID>(OpType::CX, {qubits[6], qubits[0]});

    std::map<UnitID, UnitID> rename_map = {
        {qubits[0], nodes[0]}, {qubits[1], nodes[1]},  {qubits[2], nodes[2]},
        {qubits[3], nodes[3]}, {qubits[4], nodes[4]},  {qubits[5], nodes[5]},
        {qubits[6], nodes[6]}, {qubits[7], nodes[7]},  {qubits[8], nodes[8]},
        {qubits[9], nodes[9]}, {qubits[10], nodes[10]}};
    circ.rename_units(rename_map);

    MappingFrontier_ptr mf = std::make_shared<MappingFrontier>(circ);
    LexiRouteRoutingMethod lrrm(100);
    std::pair<bool, unit_map_t> bool_init_map =
        lrrm.routing_method(mf, shared_arc);
    REQUIRE(bool_init_map.first);
    REQUIRE(bool_init_map.second.size() == 0);

    std::vector<Command> commands = mf->circuit_.get_commands();
    REQUIRE(commands.size() == 9);
    Command bridge_c = commands[2];
    unit_vector_t uids = {nodes[8], nodes[2], nodes[5]};
    REQUIRE(bridge_c.get_args() == uids);
    REQUIRE(*bridge_c.get_op_ptr() == *get_op_ptr(OpType::BRIDGE));
  }
  GIVEN("Circuit with all qubits, labelled, stage 1.") {
    Circuit circ(11);
    std::vector<Qubit> qubits = circ.all_qubits();
    circ.add_op<UnitID>(OpType::CX, {qubits[0], qubits[4]});
    circ.add_op<UnitID>(OpType::CX, {qubits[6], qubits[7]});
    circ.add_op<UnitID>(OpType::CX, {qubits[1], qubits[10]});
    circ.add_op<UnitID>(OpType::CX, {qubits[8], qubits[5]});
    circ.add_op<UnitID>(OpType::CX, {qubits[3], qubits[9]});
    //       n9 -- n8 -- n3
    //             |     |
    // n0 -- n1 -- n2 -- n10 -- n4
    //             |     |
    //             n6    n7
    //             |
    //             n5
    circ.add_op<UnitID>(OpType::CX, {qubits[1], qubits[5]});
    circ.add_op<UnitID>(OpType::CX, {qubits[3], qubits[9]});
    circ.add_op<UnitID>(OpType::CX, {qubits[10], qubits[0]});
    circ.add_op<UnitID>(OpType::CX, {qubits[6], qubits[0]});

    std::map<UnitID, UnitID> rename_map = {
        {qubits[0], nodes[0]}, {qubits[1], nodes[1]},  {qubits[2], nodes[2]},
        {qubits[3], nodes[3]}, {qubits[4], nodes[4]},  {qubits[5], nodes[6]},
        {qubits[6], nodes[5]}, {qubits[7], nodes[7]},  {qubits[8], nodes[8]},
        {qubits[9], nodes[9]}, {qubits[10], nodes[10]}};
    circ.rename_units(rename_map);

    MappingFrontier_ptr mf = std::make_shared<MappingFrontier>(circ);
    LexiRouteRoutingMethod lrrm(100);
    std::pair<bool, unit_map_t> bool_init_map =
        lrrm.routing_method(mf, shared_arc);
    REQUIRE(bool_init_map.first);
    REQUIRE(bool_init_map.second.size() == 0);
    std::vector<Command> commands = mf->circuit_.get_commands();
    REQUIRE(commands.size() == 10);
    Command swap_c = commands[0];
    unit_vector_t uids = {nodes[3], nodes[10]};
    REQUIRE(swap_c.get_args() == uids);
    REQUIRE(*swap_c.get_op_ptr() == *get_op_ptr(OpType::SWAP));
  }
}
SCENARIO("Test MappingManager with LexiRouteRoutingMethod and LexiLabelling") {
  GIVEN("11 Node Architecture, 11 Qubit circuit, multiple SWAP required.") {
    std::vector<Node> nodes = {
        Node("test_node", 0), Node("test_node", 1), Node("test_node", 2),
        Node("node_test", 3), Node("node_test", 4), Node("node_test", 5),
        Node("test_node", 6), Node("node_test", 7), Node("node_test", 8),
        Node("node_test", 9), Node("node_test", 10)};
    //       n9 -- n8 -- n10
    //             |     |
    // n0 -- n1 -- n2 -- n3 -- n4
    //             |     |
    //             n5    n7
    //             |
    //             n6
    Architecture architecture(
        {{nodes[0], nodes[1]},
         {nodes[1], nodes[2]},
         {nodes[2], nodes[3]},
         {nodes[3], nodes[4]},
         {nodes[2], nodes[5]},
         {nodes[5], nodes[6]},
         {nodes[3], nodes[7]},
         {nodes[2], nodes[8]},
         {nodes[8], nodes[9]},
         {nodes[8], nodes[10]},
         {nodes[3], nodes[10]}});
    ArchitecturePtr shared_arc = std::make_shared<Architecture>(architecture);
    Circuit circ(11);
    std::vector<Qubit> qubits = circ.all_qubits();
    for (unsigned i = 0; i < 11; i++) {
      circ.add_op<UnitID>(OpType::CX, {qubits[0], qubits[4]});
      circ.add_op<UnitID>(OpType::CX, {qubits[6], qubits[7]});
      circ.add_op<UnitID>(OpType::CX, {qubits[1], qubits[10]});
      circ.add_op<UnitID>(OpType::CX, {qubits[8], qubits[5]});
      circ.add_op<UnitID>(OpType::CX, {qubits[3], qubits[9]});
      circ.add_op<UnitID>(OpType::CX, {qubits[2], qubits[8]});

      circ.add_op<UnitID>(OpType::CX, {qubits[1], qubits[5]});
      circ.add_op<UnitID>(OpType::CX, {qubits[3], qubits[9]});
      circ.add_op<UnitID>(OpType::CX, {qubits[10], qubits[0]});
      circ.add_op<UnitID>(OpType::CX, {qubits[6], qubits[0]});
    }

    Circuit copy_circ(circ);
    // transform stuff
    PassPtr dec = gen_decompose_routing_gates_to_cxs_pass(architecture, false);

    MappingManager mm(shared_arc);
    MappingFrontier_ptr mf = std::make_shared<MappingFrontier>(copy_circ);

    LexiLabellingMethod lrm;
    std::vector<RoutingMethodPtr> vrm = {
        std::make_shared<LexiLabellingMethod>(lrm),
        std::make_shared<LexiRouteRoutingMethod>()};

    bool res = mm.route_circuit(circ, vrm);

    PredicatePtr routed_correctly =
        std::make_shared<ConnectivityPredicate>(architecture);
    PredicatePtrMap preds{CompilationUnit::make_type_pair(routed_correctly)};
    CompilationUnit cu0(circ, preds);
    dec->apply(cu0);
    REQUIRE(res);
    REQUIRE(cu0.check_all_predicates());
  }
  GIVEN("Square Grid Architecture, large number of gates.") {
    SquareGrid sg(5, 10);
    ArchitecturePtr shared_arc = std::make_shared<Architecture>(sg);
    Circuit circ(35);
    std::vector<Qubit> qubits = circ.all_qubits();
    for (unsigned i = 0; i < qubits.size() - 1; i++) {
      circ.add_op<UnitID>(OpType::CX, {qubits[i], qubits[i + 1]});
    }
    for (unsigned i = 0; i < qubits.size() - 2; i++) {
      circ.add_op<UnitID>(OpType::CZ, {qubits[i], qubits[i + 2]});
    }
    // transform stuff
    PassPtr dec = gen_decompose_routing_gates_to_cxs_pass(sg, false);

    MappingManager mm(shared_arc);
    LexiLabellingMethod lrm;
    std::vector<RoutingMethodPtr> vrm = {
        std::make_shared<LexiLabellingMethod>(lrm),
        std::make_shared<LexiRouteRoutingMethod>()};
    bool res = mm.route_circuit(circ, vrm);

    PredicatePtr routed_correctly = std::make_shared<ConnectivityPredicate>(sg);
    PredicatePtrMap preds{CompilationUnit::make_type_pair(routed_correctly)};
    CompilationUnit cu(circ, preds);
    dec->apply(cu);
    REQUIRE(res);
    REQUIRE(cu.check_all_predicates());
    REQUIRE(circ.n_gates() == 88);
  }
}

SCENARIO(
    "Check that an already solved routing problem will not add unecessary "
    "swaps") {
  GIVEN("A solved problem") {
    Circuit test_circuit;
    test_circuit.add_blank_wires(4);
    add_2qb_gates(test_circuit, OpType::CX, {{0, 1}, {1, 2}, {2, 3}, {3, 0}});

    // Ring of size 4
    RingArch arc(4);
    MappingManager mm(std::make_shared<Architecture>(arc));
    REQUIRE(mm.route_circuit(
        test_circuit, {std::make_shared<LexiLabellingMethod>(),
                       std::make_shared<LexiRouteRoutingMethod>()}));
    REQUIRE(test_circuit.n_gates() == 4);
  }
  GIVEN("A solved problem supplied with map and custom architecture") {
    Circuit test_circuit;
    test_circuit.add_blank_wires(4);
    add_2qb_gates(test_circuit, OpType::CX, {{0, 1}, {1, 2}, {2, 3}, {3, 0}});

    Architecture test_arc({{0, 1}, {1, 2}, {2, 3}, {3, 0}});
    Placement test_p(test_arc);

    qubit_mapping_t map_;
    for (unsigned nn = 0; nn <= 3; ++nn) {
      map_[Qubit(nn)] = Node(nn);
    }
    test_p.place_with_map(test_circuit, map_);
    qubit_vector_t all_qs_post_place = test_circuit.all_qubits();

    MappingManager mm(std::make_shared<Architecture>(test_arc));
    REQUIRE(!mm.route_circuit(
        test_circuit, {std::make_shared<LexiLabellingMethod>(),
                       std::make_shared<LexiRouteRoutingMethod>()}));

    qubit_vector_t all_qs_post_solve = test_circuit.all_qubits();
    REQUIRE(all_qs_post_place == all_qs_post_solve);
    REQUIRE(test_circuit.n_gates() == 4);
  }
}

SCENARIO("Empty Circuit test") {
  GIVEN("An Empty Circuit") {
    Circuit circ;
    circ.add_blank_wires(4);
    Architecture arc({{0, 1}, {1, 2}, {2, 3}});
    MappingManager mm(std::make_shared<Architecture>(arc));
    REQUIRE(!mm.route_circuit(
        circ, {std::make_shared<LexiLabellingMethod>(),
               std::make_shared<LexiRouteRoutingMethod>()}));
    REQUIRE(circ.n_gates() == 0);
  }
}

SCENARIO("Routing on circuit with no multi-qubit gates") {
  GIVEN("A circuit with no multi-qubit gates") {
    Circuit circ;
    circ.add_blank_wires(4);
    add_1qb_gates(circ, OpType::X, {0, 2});
    circ.add_op<unsigned>(OpType::H, {0});
    circ.add_op<unsigned>(OpType::Y, {1});

    unsigned orig_vertices = circ.n_vertices();
    Architecture arc({{0, 1}, {1, 2}, {2, 3}});
    MappingManager mm(std::make_shared<Architecture>(arc));
    REQUIRE(!mm.route_circuit(
        circ, {std::make_shared<LexiLabellingMethod>(),
               std::make_shared<LexiRouteRoutingMethod>()}));
    REQUIRE(orig_vertices - 8 == circ.n_gates());
  }
}

SCENARIO("Test routing on a directed architecture with bidirectional edges") {
  GIVEN("A simple two-qubit circuit") {
    Circuit circ(2);
    circ.add_op<unsigned>(OpType::H, {0});
    circ.add_op<unsigned>(OpType::CX, {0, 1});
    Architecture arc({{0, 1}, {1, 0}});
    Architecture arc2(std::vector<std::pair<unsigned, unsigned>>{{0, 1}});

    // routing ignored bi directional edge and solves correctly
    MappingManager mm(std::make_shared<Architecture>(arc));
    REQUIRE(mm.route_circuit(
        circ, {std::make_shared<LexiLabellingMethod>(),
               std::make_shared<LexiRouteRoutingMethod>()}));
    REQUIRE(circ.n_gates() == 2);
    CHECK(respects_connectivity_constraints(circ, arc, false));
  }
}

SCENARIO(
    "Test routing on a directed architecture doesn't throw an error if "
    "non-cx optype is presented") {
  GIVEN(
      "A simple two-qubit circuit with non-cx multi-qubit gates and a "
      "directed architecture") {
    Circuit circ(2);
    circ.add_op<unsigned>(OpType::CU1, 0.5, {1, 0});
    circ.add_op<unsigned>(OpType::CU1, 0.5, {0, 1});
    circ.add_op<unsigned>(OpType::CY, {1, 0});
    circ.add_op<unsigned>(OpType::CY, {0, 1});
    circ.add_op<unsigned>(OpType::CZ, {1, 0});
    circ.add_op<unsigned>(OpType::CZ, {0, 1});
    circ.add_op<unsigned>(OpType::CRz, 0.5, {1, 0});
    circ.add_op<unsigned>(OpType::CRz, 0.5, {0, 1});

    Architecture arc(std::vector<std::pair<unsigned, unsigned>>{{0, 1}});
    MappingManager mm(std::make_shared<Architecture>(arc));
    REQUIRE(mm.route_circuit(
        circ, {std::make_shared<LexiLabellingMethod>(),
               std::make_shared<LexiRouteRoutingMethod>()}));
    REQUIRE(circ.n_gates() == 8);
  }
}

SCENARIO("Dense CX circuits route succesfully") {
  GIVEN(
      "Complex CX circuits for large directed architecture based off "
      "IBMTokyo") {
    Circuit circ(17);
    for (unsigned x = 0; x < 17; ++x) {
      for (unsigned y = 0; y + 1 < x; ++y) {
        if (x % 2) {  // swap the way directed chain runs each time
          add_2qb_gates(circ, OpType::CX, {{x, y}, {y + 1, y}});
        } else {
          add_2qb_gates(circ, OpType::CX, {{y, x}, {y, y + 1}});
        }
      }
    }
    Architecture arc(
        {{0, 1},   {1, 2},   {2, 3},   {3, 4},   {0, 5},   {1, 6},   {1, 7},
         {2, 6},   {2, 7},   {3, 8},   {3, 9},   {4, 8},   {4, 9},   {5, 6},
         {5, 10},  {5, 11},  {6, 10},  {6, 11},  {6, 7},   {7, 12},  {7, 13},
         {7, 8},   {8, 12},  {8, 13},  {8, 9},   {10, 11}, {11, 16}, {11, 17},
         {11, 12}, {12, 16}, {12, 17}, {12, 13}, {13, 18}, {13, 19}, {13, 14},
         {14, 18}, {14, 19}, {15, 16}, {16, 17}, {17, 18}, {18, 19}});
    MappingManager mm(std::make_shared<Architecture>(arc));
    REQUIRE(mm.route_circuit(
        circ, {std::make_shared<LexiLabellingMethod>(),
               std::make_shared<LexiRouteRoutingMethod>()}));
    (Transforms::decompose_SWAP_to_CX() >> Transforms::decompose_BRIDGE_to_CX())
        .apply(circ);

    Transforms::decompose_CX_directed(arc).apply(circ);
    REQUIRE(respects_connectivity_constraints(circ, arc, true));
  }
}

SCENARIO(
    "Dense CX circuits route succesfully on undirected Ring with "
    "placement.") {
  GIVEN("Complex CX circuits, big ring") {
    Circuit circ(29);
    for (unsigned x = 0; x < 29; ++x) {
      for (unsigned y = 0; y + 1 < x; ++y) {
        if (x % 2) {
          add_2qb_gates(circ, OpType::CX, {{x, y}, {y + 1, y}});
        } else {
          add_2qb_gates(circ, OpType::CX, {{y, x}, {y, y + 1}});
        }
      }
    }
    RingArch arc(29);
    MappingManager mm(std::make_shared<Architecture>(arc));
    REQUIRE(mm.route_circuit(
        circ, {std::make_shared<LexiLabellingMethod>(),
               std::make_shared<LexiRouteRoutingMethod>()}));
    Transforms::decompose_SWAP_to_CX().apply(circ);
    REQUIRE(respects_connectivity_constraints(circ, arc, false, true));
  }
}

SCENARIO(
    "Dense CX circuits route succesfully on smart placement unfriendly "
    "architecture.") {
  GIVEN("Complex CX circuits, big ring") {
    Circuit circ(13);
    for (unsigned x = 0; x < 13; ++x) {
      for (unsigned y = 0; y + 1 < x; ++y) {
        if (x % 2) {
          add_2qb_gates(circ, OpType::CX, {{x, y}, {y + 1, y}});
        } else {
          add_2qb_gates(circ, OpType::CX, {{y, x}, {y, y + 1}});
        }
      }
    }
    Architecture arc(
        {{0, 1},
         {2, 0},
         {2, 4},
         {6, 4},
         {8, 6},
         {8, 10},
         {12, 10},
         {3, 1},
         {3, 5},
         {7, 5},
         {7, 9},
         {11, 9},
         {11, 13},
         {12, 13},
         {6, 7}});
    MappingManager mm(std::make_shared<Architecture>(arc));
    REQUIRE(mm.route_circuit(
        circ, {std::make_shared<LexiLabellingMethod>(),
               std::make_shared<LexiRouteRoutingMethod>()}));
    REQUIRE(respects_connectivity_constraints(circ, arc, false, true));
  }
}

SCENARIO("Empty circuits, with and without blank wires") {
  GIVEN("An empty circuit with some qubits") {
    Circuit circ(6);
    RingArch arc(6);
    MappingManager mm(std::make_shared<Architecture>(arc));
    REQUIRE(!mm.route_circuit(
        circ, {std::make_shared<LexiLabellingMethod>(),
               std::make_shared<LexiRouteRoutingMethod>()}));
    REQUIRE(circ.depth() == 0);
    REQUIRE(circ.n_gates() == 0);
    REQUIRE(circ.n_qubits() == 6);
    REQUIRE(!respects_connectivity_constraints(circ, arc, true));
  }
  GIVEN("An empty circuit with no qubits") {
    Circuit circ(0);
    RingArch arc(6);
    MappingManager mm(std::make_shared<Architecture>(arc));
    REQUIRE(!mm.route_circuit(
        circ, {std::make_shared<LexiLabellingMethod>(),
               std::make_shared<LexiRouteRoutingMethod>()}));
    REQUIRE(circ.depth() == 0);
    REQUIRE(circ.n_gates() == 0);
    REQUIRE(circ.n_qubits() == 0);
  }
}

SCENARIO("Initial map should contain all data qubits") {
  GIVEN("An example circuit") {
    Circuit circ(10);
    std::vector<Qubit> qubits = circ.all_qubits();
    circ.add_op<UnitID>(OpType::CZ, {qubits[1], qubits[4]});
    circ.add_op<UnitID>(OpType::CZ, {qubits[3], qubits[2]});
    circ.add_op<UnitID>(OpType::CZ, {qubits[7], qubits[6]});
    circ.add_op<UnitID>(OpType::CZ, {qubits[2], qubits[0]});
    circ.add_op<UnitID>(OpType::CZ, {qubits[1], qubits[5]});
    circ.add_op<UnitID>(OpType::CZ, {qubits[4], qubits[3]});
    circ.add_op<UnitID>(OpType::CZ, {qubits[8], qubits[7]});
    circ.add_op<UnitID>(OpType::CZ, {qubits[1], qubits[3]});
    circ.add_op<UnitID>(OpType::CZ, {qubits[9], qubits[4]});
    circ.add_op<UnitID>(OpType::CZ, {qubits[6], qubits[5]});
    SquareGrid sg(4, 4);
    // Contains initial and final map
    std::shared_ptr<unit_bimaps_t> maps = std::make_shared<unit_bimaps_t>();
    // Initialise the maps by the same way it's done with CompilationUnit
    for (const UnitID& u : circ.all_units()) {
      maps->initial.insert({u, u});
      maps->final.insert({u, u});
    }
    MappingManager mm(std::make_shared<Architecture>(sg));
    mm.route_circuit_with_maps(
<<<<<<< HEAD
        circ, {std::make_shared<LexiLabellingMethod>(),
               std::make_shared<LexiRouteRoutingMethod>()}, maps);
    for(auto q : qubits) {
      REQUIRE(maps->initial.left.find(q) != maps->initial.left.end());
      REQUIRE(maps->final.left.find(q) != maps->final.left.end());
    }

=======
        circ,
        {std::make_shared<LexiLabellingMethod>(),
         std::make_shared<LexiRouteRoutingMethod>()},
        maps);
    auto it = maps->initial.left.find(qubits[0]);
    REQUIRE(it != maps->initial.left.end());
    it = maps->initial.left.find(qubits[9]);
    REQUIRE(it != maps->initial.left.end());
  }
  GIVEN("An example circuit") {
    Circuit circ(10);
    SquareGrid sg(4, 4);
    std::vector<Node> nodes = sg.get_all_nodes_vec();
    std::vector<Qubit> qubits = circ.all_qubits();

    circ.add_op<UnitID>(OpType::CZ, {qubits[1], qubits[4]});
    circ.add_op<UnitID>(OpType::CZ, {qubits[3], qubits[2]});
    circ.add_op<UnitID>(OpType::CZ, {qubits[7], qubits[6]});
    circ.add_op<UnitID>(OpType::CZ, {qubits[2], qubits[0]});
    circ.add_op<UnitID>(OpType::CZ, {qubits[1], qubits[5]});
    circ.add_op<UnitID>(OpType::CZ, {qubits[4], qubits[3]});
    circ.add_op<UnitID>(OpType::CZ, {qubits[8], qubits[7]});
    circ.add_op<UnitID>(OpType::CZ, {qubits[1], qubits[3]});
    circ.add_op<UnitID>(OpType::CZ, {qubits[9], qubits[4]});
    circ.add_op<UnitID>(OpType::CZ, {qubits[6], qubits[5]});

    std::map<UnitID, UnitID> rename_map;

    for (unsigned i = 0; i < 10; ++i) {
      rename_map.insert({qubits[i], nodes[i]});
    }

    for (auto x : rename_map) {
      std::cout << x.first.repr() << " - " << x.second.repr() << std::endl;
    }

    circ.rename_units(rename_map);

    // Contains initial and final map
    std::shared_ptr<unit_bimaps_t> maps = std::make_shared<unit_bimaps_t>();
    // Initialise the maps by the same way it's done with CompilationUnit
    for (const UnitID& u : circ.all_units()) {
      maps->initial.insert({u, u});
      maps->final.insert({u, u});
    }
    MappingManager mm(std::make_shared<Architecture>(sg));
    mm.route_circuit_with_maps(
        circ,
        {std::make_shared<LexiLabellingMethod>(),
         std::make_shared<LexiRouteRoutingMethod>()},
        maps);
    for (auto g : circ) {
      std::cout << g << std::endl;
    }
    auto it = maps->initial.left.find(qubits[0]);
    REQUIRE(it != maps->initial.left.end());
    it = maps->initial.left.find(qubits[9]);
    REQUIRE(it != maps->initial.left.end());
>>>>>>> 0f0aa0b4
  }
}

}  // namespace tket<|MERGE_RESOLUTION|>--- conflicted
+++ resolved
@@ -1147,25 +1147,14 @@
     }
     MappingManager mm(std::make_shared<Architecture>(sg));
     mm.route_circuit_with_maps(
-<<<<<<< HEAD
         circ, {std::make_shared<LexiLabellingMethod>(),
                std::make_shared<LexiRouteRoutingMethod>()}, maps);
     for(auto q : qubits) {
       REQUIRE(maps->initial.left.find(q) != maps->initial.left.end());
       REQUIRE(maps->final.left.find(q) != maps->final.left.end());
     }
-
-=======
-        circ,
-        {std::make_shared<LexiLabellingMethod>(),
-         std::make_shared<LexiRouteRoutingMethod>()},
-        maps);
-    auto it = maps->initial.left.find(qubits[0]);
-    REQUIRE(it != maps->initial.left.end());
-    it = maps->initial.left.find(qubits[9]);
-    REQUIRE(it != maps->initial.left.end());
-  }
-  GIVEN("An example circuit") {
+  }
+  GIVEN("An example circuit II") {
     Circuit circ(10);
     SquareGrid sg(4, 4);
     std::vector<Node> nodes = sg.get_all_nodes_vec();
@@ -1210,11 +1199,10 @@
     for (auto g : circ) {
       std::cout << g << std::endl;
     }
-    auto it = maps->initial.left.find(qubits[0]);
-    REQUIRE(it != maps->initial.left.end());
-    it = maps->initial.left.find(qubits[9]);
-    REQUIRE(it != maps->initial.left.end());
->>>>>>> 0f0aa0b4
+    for(auto q : qubits) {
+      REQUIRE(maps->initial.left.find(q) != maps->initial.left.end());
+      REQUIRE(maps->final.left.find(q) != maps->final.left.end());
+    }
   }
 }
 
